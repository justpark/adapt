<?php

namespace CodeDistortion\Adapt\Tests\Unit\DTO;

use CodeDistortion\Adapt\DTO\ConfigDTO;
use CodeDistortion\Adapt\Tests\Integration\Support\DatabaseBuilderTestTrait;
use CodeDistortion\Adapt\Tests\PHPUnitTestCase;
use CodeDistortion\Adapt\Tests\Unit\DTO\Support\HasConfigDTOClass;

/**
 * Test the HasConfigDTO trait.
 *
 * @phpcs:disable PSR1.Methods.CamelCapsMethodName.NotCamelCaps
 */
class HasConfigDTOTest extends PHPUnitTestCase
{
    use DatabaseBuilderTestTrait;

    /**
     * Provide data for the has_config_dto_trait_can_set_and_get_values test.
     *
     * @return mixed[][]
     */
    public static function configDtoDataProvider(): array
    {
        return [
            'databaseModifier 1' => [
                'method' => 'databaseModifier',
                'params' => ['1'],
                'outcome' => [
                    'databaseModifier' => '1',
                ],
            ],
            'databaseModifier 2' => [
                'method' => 'databaseModifier',
                'params' => ['2'],
                'outcome' => [
                    'databaseModifier' => '2',
                ],
            ],
            'noDatabaseModifier' => [
                'method' => 'noDatabaseModifier',
                'params' => [],
                'outcome' => [
                    'databaseModifier' => '',
                ],
            ],

            'cacheInvalidationMethod 1' => [
                'method' => 'cacheInvalidationMethod',
                'params' => ['content'],
                'outcome' => [
                    'cacheInvalidationMethod' => 'content',
                ],
            ],
            'cacheInvalidationMethod 2' => [
                'method' => 'cacheInvalidationMethod',
                'params' => ['modified'],
                'outcome' => [
                    'cacheInvalidationMethod' => 'modified',
                ],
            ],

            'initialImports 1' => [
                'method' => 'initialImports',
                'params' => [['a']],
                'outcome' => [
                    'initialImports' => ['a'],
                ],
            ],
            'initialImports 2' => [
                'method' => 'initialImports',
                'params' => [[]],
                'outcome' => [
                    'initialImports' => [],
                ],
            ],
            'noInitialImports' => [
                'method' => 'noInitialImports',
                'params' => [],
                'outcome' => [
                    'initialImports' => [],
                ],
            ],

            'migrations 1' => [
                'method' => 'migrations',
                'params' => [true],
                'outcome' => [
                    'migrations' => true,
                ],
            ],
            'migrations 2' => [
                'method' => 'migrations',
                'params' => [false],
                'outcome' => [
                    'migrations' => false,
                ],
            ],
            'migrations 3' => [
                'method' => 'migrations',
                'params' => ['a'],
                'outcome' => [
                    'migrations' => 'a',
                ],
            ],
            'noMigrations' => [
                'method' => 'noMigrations',
                'params' => [],
                'outcome' => [
                    'migrations' => false,
                ],
            ],

            'seeders 1' => [
                'method' => 'seeders',
                'params' => [['a']],
                'outcome' => [
                    'seeders' => ['a'],
                ],
            ],
            'seeders 2' => [
                'method' => 'seeders',
                'params' => [[]],
                'outcome' => [
                    'seeders' => [],
                ],
            ],
            'noSeeders' => [
                'method' => 'noSeeders',
                'params' => [],
                'outcome' => [
                    'seeders' => [],
                ],
            ],

            'remoteBuildUrl 1' => [
                'method' => 'remoteBuildUrl',
                'params' => ['http://something'],
                'outcome' => [
                    'remoteBuildUrl' => 'http://something',
                ],
            ],
            'remoteBuildUrl 2' => [
                'method' => 'remoteBuildUrl',
                'params' => [null],
                'outcome' => [
                    'remoteBuildUrl' => null,
                ],
            ],
            'noRemoteBuildUrl' => [
                'method' => 'noRemoteBuildUrl',
                'params' => [],
                'outcome' => [
                    'remoteBuildUrl' => null,
                ],
            ],

            'cacheTools 1' => [
                'method' => 'cacheTools',
                'params' => [false, true, true],
                'outcome' => [
                    'reuseTransaction' => false,
                    'reuseJournal' => true,
                    'scenarios' => true,
                ],
            ],
            'cacheTools 2' => [
                'method' => 'cacheTools',
                'params' => [false, false, true],
                'outcome' => [
                    'reuseTransaction' => false,
                    'reuseJournal' => false,
                    'scenarios' => true,
                ],
            ],
            'cacheTools 3' => [
                'method' => 'cacheTools',
                'params' => [true, true, false],
                'outcome' => [
                    'reuseTransaction' => true,
                    'reuseJournal' => true,
                    'scenarios' => false,
                ],
            ],
            'cacheTools 4' => [
                'method' => 'cacheTools',
                'params' => [true, false, false],
                'outcome' => [
                    'reuseTransaction' => true,
                    'reuseJournal' => false,
                    'scenarios' => false,
                ],
            ],

            'reuseTransaction 1' => [
                'method' => 'reuseTransaction',
                'params' => [true],
                'outcome' => [
                    'reuseTransaction' => true,
                ],
            ],
            'reuseTransaction 2' => [
                'method' => 'reuseTransaction',
                'params' => [false],
                'outcome' => [
                    'reuseTransaction' => false,
                ],
            ],
            'noReuseTransaction' => [
                'method' => 'noReuseTransaction',
                'params' => [],
                'outcome' => [
                    'reuseTransaction' => false,
                ],
            ],

            'reuseJournal 1' => [
                'method' => 'reuseJournal',
                'params' => [true],
                'outcome' => [
                    'reuseJournal' => true,
                ],
            ],
            'reuseJournal 2' => [
                'method' => 'reuseJournal',
                'params' => [false],
                'outcome' => [
                    'reuseJournal' => false,
                ],
            ],
            'noReuseJournal' => [
                'method' => 'noReuseJournal',
                'params' => [],
                'outcome' => [
                    'reuseJournal' => false,
                ],
            ],

            'scenarios 1' => [
                'method' => 'scenarios',
                'params' => [true],
                'outcome' => [
                    'scenarios' => true,
                ],
            ],
            'scenarios 2' => [
                'method' => 'scenarios',
                'params' => [false],
                'outcome' => [
                    'scenarios' => false,
                ],
            ],
            'noScenarios' => [
                'method' => 'noScenarios',
                'params' => [],
                'outcome' => [
                    'scenarios' => false,
                ],
            ],

            'snapshots 1' => [
                'method' => 'snapshots',
                'params' => ['afterMigrations'],
                'outcome' => [
                    'useSnapshotsWhenReusingDB' => null,
                    'useSnapshotsWhenNotReusingDB' => 'afterMigrations',
                ],
            ],
            'noSnapshots' => [
                'method' => 'noSnapshots',
                'params' => [],
                'outcome' => [
                    'useSnapshotsWhenReusingDB' => null,
                    'useSnapshotsWhenNotReusingDB' => null,
                ],
            ],

            'forceRebuild 1' => [
                'method' => 'forceRebuild',
                'params' => [true],
                'outcome' => [
                    'forceRebuild' => true,
                ],
            ],
            'forceRebuild 2' => [
                'method' => 'forceRebuild',
                'params' => [false],
                'outcome' => [
                    'forceRebuild' => false,
                ],
            ],
            'dontForceRebuild' => [
                'method' => 'dontForceRebuild',
                'params' => [],
                'outcome' => [
                    'forceRebuild' => false,
                ],
            ],

            'isBrowserTest 1' => [
                'method' => 'isBrowserTest',
                'params' => [true],
                'outcome' => [
                    'isBrowserTest' => true,
                ],
            ],
            'isBrowserTest 2' => [
                'method' => 'isBrowserTest',
                'params' => [false],
                'outcome' => [
                    'isBrowserTest' => false,
                ],
            ],
            'isNotBrowserTest' => [
                'method' => 'isNotBrowserTest',
                'params' => [],
                'outcome' => [
                    'isBrowserTest' => false,
                ],
            ],
        ];
    }

    /**
     * Test that the HasConfigDTOTrait object can set and get values properly.
     *
     * @test
     * @dataProvider configDtoDataProvider
     * @param string  $method  The set method to call.
     * @param mixed[] $params  The parameters to pass to this set method, and the values to check after.
     * @param mixed[] $outcome The outcome values to check for (uses $params if not given).
     * @return void
     */
    public static function has_config_dto_trait_can_set_and_get_values(
        string $method,
        array $params,
        array $outcome
    ) {

        $configDTO = new ConfigDTO();
        $object = new HasConfigDTOClass($configDTO);

        $callable = [$object, $method];
//        if (is_callable($callable)) {
            call_user_func_array($callable, $params);
//        }

        foreach ($outcome as $field => $value) {
            self::assertSame($value, $configDTO->$field);
        }
    }

    /**
     * Test that the HasConfigDTOTrait object can set and get values properly.
     *
     * @test
     * @return void
     */
<<<<<<< HEAD
    public function has_config_dto_trait_can_get_connection()
=======
    public static function has_config_dto_trait_can_get_connection(): void
>>>>>>> 4e5bdbde
    {
        $configDTO = (new ConfigDTO())->connection('a');
        $object = new HasConfigDTOClass($configDTO);
        self::assertSame('a', $object->getConnection());
    }
}<|MERGE_RESOLUTION|>--- conflicted
+++ resolved
@@ -357,11 +357,7 @@
      * @test
      * @return void
      */
-<<<<<<< HEAD
-    public function has_config_dto_trait_can_get_connection()
-=======
-    public static function has_config_dto_trait_can_get_connection(): void
->>>>>>> 4e5bdbde
+    public static function has_config_dto_trait_can_get_connection()
     {
         $configDTO = (new ConfigDTO())->connection('a');
         $object = new HasConfigDTOClass($configDTO);
