--- conflicted
+++ resolved
@@ -369,11 +369,7 @@
      * @param string  $expectedOutput The output to expect.
      * @return void
      */
-<<<<<<< HEAD
-    private function expectCommandOutput(string $command, array $args, string $expectedOutput)
-=======
-    private static function expectCommandOutput(string $command, array $args, string $expectedOutput): void
->>>>>>> 4e5bdbde
+    private static function expectCommandOutput(string $command, array $args, string $expectedOutput)
     {
 //        Laravel >= 5.4 lets you pass BufferedOutput to collect the output
 //        $outputBuffer = new BufferedOutput();
