--- conflicted
+++ resolved
@@ -7,37 +7,14 @@
  */
 class ExpectedValuesDTO
 {
-<<<<<<< HEAD
-    /**
-     * The table to expect values in.
-     *
-     * @var string
-     */
+    /** @var string The table to expect values in. */
     public $table;
 
-    /**
-     * The fields to fetch.
-     *
-     * @var string[]
-     */
+    /** @var string[] The fields to fetch. */
     public $fields = [];
 
-    /**
-     * Values expected in this table.
-     *
-     * @var mixed[]
-     */
+    /** @var mixed[] Values expected in this table. */
     public $values = [];
-=======
-    /** @var string The table to expect values in. */
-    public string $table;
-
-    /** @var string[] The fields to fetch. */
-    public array $fields = [];
-
-    /** @var mixed[] Values expected in this table. */
-    public array $values = [];
->>>>>>> bc902e33
 
     /**
      * ExpectedValuesDTO constructor.
