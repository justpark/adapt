--- conflicted
+++ resolved
@@ -9,17 +9,8 @@
  */
 abstract class PropBagDTO
 {
-<<<<<<< HEAD
-    /**
-     * The properties and their values.
-     *
-     * @var mixed[];
-     */
+    /** @var mixed[] The properties and their values. */
     private $props = [];
-=======
-    /** @var mixed[] The properties and their values. */
-    private array $props = [];
->>>>>>> bc902e33
 
     /**
      * Add a property.
