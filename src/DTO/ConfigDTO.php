--- conflicted
+++ resolved
@@ -116,22 +116,14 @@
      *
      * @var boolean
      */
-<<<<<<< HEAD
-    public $dynamicTestDBs;
-=======
-    public bool $scenarioTestDBs;
->>>>>>> bb8d71f8
+    public $scenarioTestDBs;
 
     /**
      * Should tests be encapsulated within transactions?.
      *
      * @var boolean
      */
-<<<<<<< HEAD
-    public $transactions;
-=======
-    public bool $transactionRollback;
->>>>>>> bb8d71f8
+    public $transactionRollback;
 
     /**
      * When turned on, snapshot files will created and imported when available.
