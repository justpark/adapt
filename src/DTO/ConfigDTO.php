--- conflicted
+++ resolved
@@ -37,7 +37,7 @@
     public $driver;
 
     /** @var string The name of the database before being altered. */
-    public string $origDatabase;
+    public $origDatabase;
 
     /** @var string|null The name of the database to use. */
     public $database;
@@ -56,13 +56,13 @@
     public $databasePrefix;
 
     /** @var boolean Turn the usage of build-hashes on or off. */
-    public bool $checkForSourceChanges;
+    public $checkForSourceChanges;
 
     /** @var string[] The files and directories to look through. Changes to files will invalidate the snapshots. */
     public $hashPaths;
 
     /** @var string|null The build-hash if it has already been calculated - passed to remote Adapt installations. */
-    public ?string $preCalculatedBuildHash;
+    public $preCalculatedBuildHash;
 
 
     /** @var string[]|string[][] The files to import before the migrations are run. */
@@ -77,25 +77,20 @@
     /** @var string|null The remote Adapt installation to send "build" requests to. */
     public $remoteBuildUrl;
 
-<<<<<<< HEAD
-    /** @var boolean Is a browser test being run?. When true, this will turn off $reuseTestDBs and $scenarioTestDBs. */
+    /** @var boolean Is a browser test being run? If so, this will turn off transaction re-use. */
     public $isBrowserTest;
-=======
-    /** @var boolean Is a browser test being run? If so, this will turn off transaction re-use. */
-    public bool $isBrowserTest;
->>>>>>> 63dfaa05
 
     /** @var boolean Is this process building a db locally for another remote Adapt installation?. */
     public $isRemoteBuild;
 
     /** @var boolean Whether the database is transactionable or not - a record of the setting based on the driver. */
-    public bool $dbIsTransactionable;
+    public $dbIsTransactionable;
 
     /** @var boolean Whether the database is journalable or not - a record of the setting based on the driver. */
-    public bool $dbIsJournalable;
+    public $dbIsJournalable;
 
     /** @var boolean Whether the database is verifiable or not - a record of the setting based on the driver. */
-    public bool $dbIsVerifiable;
+    public $dbIsVerifiable;
 
     /**
      * The session driver being used - will throw and exception when the remote version is different to
@@ -109,19 +104,14 @@
     public $remoteCallerSessionDriver;
 
 
-<<<<<<< HEAD
-    /** @var boolean When turned on, databases will be reused when possible instead of rebuilding them. */
-    public $reuseTestDBs;
-=======
     /** @var boolean When turned on, databases will be reused using a transaction instead of rebuilding them. */
-    public bool $reuseTransaction;
+    public $reuseTransaction;
 
     /** @var boolean When turned on, databases will be reused using journaling instead of rebuilding them. */
-    public bool $reuseJournal;
+    public $reuseJournal;
 
     /** @var boolean When turned on, the database structure and content will be checked after each test. */
-    public bool $verifyDatabase;
->>>>>>> 63dfaa05
+    public $verifyDatabase;
 
     /** @var boolean When turned on, dbs will be created for each scenario (based on migrations and seeders etc). */
     public $scenarioTestDBs;
@@ -133,7 +123,7 @@
     public $useSnapshotsWhenNotReusingDB;
 
     /** @var boolean When turned on, the database will be rebuilt instead of allowing it to be reused. */
-    public bool $forceRebuild;
+    public $forceRebuild;
 
 
 
@@ -172,11 +162,7 @@
      * @param integer $dtoVersion The ConfigDTO version.
      * @return static
      */
-<<<<<<< HEAD
-    public function version($version): self
-=======
-    public function dtoVersion(int $dtoVersion): self
->>>>>>> 63dfaa05
+    public function dtoVersion($dtoVersion): self
     {
         $this->dtoVersion = $dtoVersion;
         return $this;
@@ -250,7 +236,7 @@
      * @param string $origDatabase The name of the original database.
      * @return static
      */
-    public function origDatabase(string $origDatabase): self
+    public function origDatabase($origDatabase): self
     {
         $this->origDatabase = $origDatabase;
         return $this;
@@ -322,7 +308,7 @@
      * @param boolean $checkForSourceChanges Whether build-hashes should be calculated or not.
      * @return static
      */
-    public function checkForSourceChanges(bool $checkForSourceChanges): self
+    public function checkForSourceChanges($checkForSourceChanges): self
     {
         $this->checkForSourceChanges = $checkForSourceChanges;
         return $this;
@@ -346,7 +332,7 @@
      * @param string|null $preCalculatedBuildHash The pre-calculated build-hash.
      * @return static
      */
-    public function preCalculatedBuildHash(?string $preCalculatedBuildHash): self
+    public function preCalculatedBuildHash($preCalculatedBuildHash): self
     {
         $this->preCalculatedBuildHash = $preCalculatedBuildHash;
         return $this;
@@ -473,7 +459,7 @@
      * @param boolean $dbIsTransactionable Whether the database is transactionable or not.
      * @return static
      */
-    public function dbIsTransactionable(bool $dbIsTransactionable): self
+    public function dbIsTransactionable($dbIsTransactionable): self
     {
         $this->dbIsTransactionable = $dbIsTransactionable;
         return $this;
@@ -485,7 +471,7 @@
      * @param boolean $dbIsJournalable Whether the database is journalable or not.
      * @return static
      */
-    public function dbIsJournalable(bool $dbIsJournalable): self
+    public function dbIsJournalable($dbIsJournalable): self
     {
         $this->dbIsJournalable = $dbIsJournalable;
         return $this;
@@ -497,7 +483,7 @@
      * @param boolean $dbIsVerifiable Whether the database is verifiable or not.
      * @return static
      */
-    public function dbIsVerifiable(bool $dbIsVerifiable): self
+    public function dbIsVerifiable($dbIsVerifiable): self
     {
         $this->dbIsVerifiable = $dbIsVerifiable;
         return $this;
@@ -537,15 +523,10 @@
      * @return static
      */
     public function cacheTools(
-<<<<<<< HEAD
-        $reuseTestDBs,
+        $reuseTransaction,
+        $reuseJournal,
+        $verifyDatabase,
         $scenarioTestDBs
-=======
-        bool $reuseTransaction,
-        bool $reuseJournal,
-        bool $verifyDatabase,
-        bool $scenarioTestDBs
->>>>>>> 63dfaa05
     ): self {
         $this->reuseTransaction = $reuseTransaction;
         $this->reuseJournal = $reuseJournal;
@@ -560,11 +541,7 @@
      * @param boolean $reuseTransaction Reuse databases with a transactions?.
      * @return static
      */
-<<<<<<< HEAD
-    public function reuseTestDBs($reuseTestDBs): self
-=======
-    public function reuseTransaction(bool $reuseTransaction): self
->>>>>>> 63dfaa05
+    public function reuseTransaction($reuseTransaction): self
     {
         $this->reuseTransaction = $reuseTransaction;
         return $this;
@@ -576,7 +553,7 @@
      * @param boolean $reuseJournal Reuse databases with a journal?.
      * @return static
      */
-    public function reuseJournal(bool $reuseJournal): self
+    public function reuseJournal($reuseJournal): self
     {
         $this->reuseJournal = $reuseJournal;
         return $this;
@@ -588,7 +565,7 @@
      * @param boolean $verifyDatabase Perform a check of the db structure and content after each test?.
      * @return static
      */
-    public function verifyDatabase(bool $verifyDatabase): self
+    public function verifyDatabase($verifyDatabase): self
     {
         $this->verifyDatabase = $verifyDatabase;
         return $this;
@@ -630,7 +607,7 @@
      * @param boolean $forceRebuild Force the database to be rebuilt (or not).
      * @return static
      */
-    public function forceRebuild(bool $forceRebuild): self
+    public function forceRebuild($forceRebuild): self
     {
         $this->forceRebuild = $forceRebuild;
         return $this;
@@ -743,7 +720,7 @@
      * @return void
      * @throws AdaptRemoteShareException When building remotely, is a browser test, and session.drivers don't match.
      */
-    public function ensureThatSessionDriversMatch(): void
+    public function ensureThatSessionDriversMatch()
     {
         if (!$this->isRemoteBuild) {
             return;
@@ -920,7 +897,7 @@
      *
      * @return string|null
      */
-    public function snapshotType(): ?string
+    public function snapshotType()
     {
         $snapshotType = $this->reusingDB()
             ? $this->useSnapshotsWhenReusingDB
