<?php

namespace CodeDistortion\Adapt\DTO;

use CodeDistortion\Adapt\Exceptions\AdaptRemoteShareException;
use CodeDistortion\Adapt\Support\Settings;

/**
 * Resolves default setting values when needed.
 */
class ConfigDTO extends AbstractDTO
{
    /**
     * The ConfigDTO version. An exception will be thrown when there's a mismatch between installations of Adapt.
     *
     * @var integer
     */
    public $dtoVersion;

    /** @var string|null The name of the current project. */
    public $projectName;

    /** @var string The name of the current test. */
    public $testName;



    /** @var string The database connection to prepare. */
    public $connection;

    /** @var boolean|null Whether this connection should be made the default or not. null = maybe if no others are. */
    public $isDefaultConnection;

    /** @var boolean Whether the connection exists or not (it's ok to not exist locally when the building remotely). */
    public $connectionExists;

    /** @var string|null The database driver to use when building the database ("mysql", "sqlite" etc). */
    public $driver;

    /** @var string The name of the database before being altered. */
    public $origDatabase;

    /** @var string|null The name of the database to use. */
    public $database;

    /** @var string A database name modifier (e.g. Paratest adds a TEST_TOKEN env value to make the db unique). */
    public $databaseModifier = '';



    /** @var string The directory to store database snapshots in. */
    public $storageDir;

    /** @var string The prefix to add to snapshot filenames. */
    public $snapshotPrefix;

    /** @var string The prefix to add to database names. */
    public $databasePrefix;

    /** @var boolean Whether cache-invalidation is enabled or not. */
    public $cacheInvalidationEnabled;

    /** @var string|null The method to check source-files for changes - 'content' / 'modified' / null. */
    public $cacheInvalidationMethod;

    /** @var string[] The files and directories to look through. Changes to files will invalidate dbs and snapshots. */
    public $checksumPaths;

    /** @var string|null The build-checksum if it has already been calculated - passed to remote Adapt installations. */
    public $preCalculatedBuildChecksum;


    /** @var string[]|string[][] The files to import before the migrations are run. */
    public $initialImports;

    /** @var boolean|string Should the migrations be run? / migrations location - if not, the db will be empty. */
    public $migrations;

<<<<<<< HEAD
    /** @var string[] The seeders to run after migrating - will only be run if migrations were run. */
    public $seeders;
=======
    /** @var string[] The seeders to run after migrating - will only be run if init-imports or migrations were run. */
    public array $seeders;
>>>>>>> 2c0d122a

    /** @var string|null The remote Adapt installation to send "build" requests to. */
    public $remoteBuildUrl;

    /** @var boolean Is a browser test being run? If so, this will turn off transaction re-use. */
    public $isBrowserTest;

    /** @var boolean Is parallel testing being run? Is just for informational purposes. */
    public $isParallelTest;

    /** @var boolean Whether Pest is being used for this test or not. */
    public $usingPest;

    /** @var boolean Is this process building a db locally for another remote Adapt installation?. */
    public $isRemoteBuild;

    /**
     * The session driver being used - will throw and exception when the remote version is different to
     * $remoteCallerSessionDriver.
     *
     * @var string
     */
    public $sessionDriver;

    /** @var string|null The session driver being used in the caller Adapt installation. */
    public $remoteCallerSessionDriver;



    /** @var boolean Whether the db supports re-use or not - a record of the setting based on the driver. */
    public $dbSupportsReUse;

    /** @var boolean Whether the db supports snapshots or not - a record of the setting based on the driver. */
    public $dbSupportsSnapshots;

    /** @var boolean Whether the db supports scenarios or not - a record of the setting based on the driver. */
    public $dbSupportsScenarios;

    /** @var boolean Whether the db supports transactions or not - a record of the setting based on the driver. */
    public $dbSupportsTransactions;

    /** @var boolean Whether the db supports journaling or not - a record of the setting based on the driver. */
    public $dbSupportsJournaling;

    /** @var boolean Whether the db supports verification or not - a record of the setting based on the driver. */
    public $dbSupportsVerification;



    /** @var boolean When turned on, databases will be reused using a transaction instead of rebuilding them. */
    public $reuseTransaction;

    /** @var boolean When turned on, databases will be reused using journaling instead of rebuilding them. */
    public $reuseJournal;

    /** @var boolean When turned on, the database structure and content will be checked after each test. */
    public $verifyDatabase;

    /** @var boolean When turned on, dbs will be created for each scenario (based on migrations and seeders etc). */
    public $scenarios;

    /** @var string|null Enable snapshots, and specify when to take them. */
    public $snapshots;

    /** @var string|null Snapshots when reusing the database. Derived from $snapshots. */
    public $useSnapshotsWhenReusingDB;

    /** @var string|null Snapshots when NOT reusing the database. Derived from $snapshots. */
    public $useSnapshotsWhenNotReusingDB;

    /** @var boolean When turned on, the database will be rebuilt instead of allowing it to be reused. */
    public $forceRebuild;



    /** @var string The path to the "mysql" executable. */
    public $mysqlExecutablePath;

    /** @var string The path to the "mysqldump" executable. */
    public $mysqldumpExecutablePath;

    /** @var string The path to the "psql" executable. */
    public $psqlExecutablePath;

    /** @var string The path to the "pg_dump" executable. */
    public $pgDumpExecutablePath;



    /** @var integer The number of seconds grace-period before stale databases and snapshots are to be deleted. */
    public $staleGraceSeconds = 0;



    /**
     * Constructor.
     */
    public function __construct()
    {
        $this->dtoVersion(Settings::CONFIG_DTO_VERSION);
    }



    /**
     * Set the ConfigDTO version.
     *
     * @param integer $dtoVersion The ConfigDTO version.
     * @return static
     */
    public function dtoVersion($dtoVersion): self
    {
        $this->dtoVersion = $dtoVersion;
        return $this;
    }

    /**
     * Set the project-name.
     *
     * @param string|null $projectName The name of this project.
     * @return static
     */
    public function projectName($projectName): self
    {
        $this->projectName = $projectName;
        return $this;
    }

    /**
     * Set the current test-name.
     *
     * @param string $testName The name of the current test.
     * @return static
     */
    public function testName($testName): self
    {
        $this->testName = $testName;
        return $this;
    }


    /**
     * Set the connection to prepare.
     *
     * @param string $connection The database connection to prepare.
     * @return static
     */
    public function connection($connection): self
    {
        $this->connection = $connection;
        return $this;
    }

    /**
     * Whether this connection should be made the default or not.
     *
     * @param boolean|null $isDefaultConnection Whether to make this connection default or not.
     * @return static
     */
    public function isDefaultConnection($isDefaultConnection): self
    {
        $this->isDefaultConnection = $isDefaultConnection;
        return $this;
    }

    /**
     * Set the connectionExists value.
     *
     * @param boolean $connectionExists Whether the connection exists or not (it's ok to not exist locally when the
     *                                  building remotely).
     * @return static
     */
    public function connectionExists($connectionExists): self
    {
        $this->connectionExists = $connectionExists;
        return $this;
    }

    /**
     * Set the database driver to use when building the database ("mysql", "sqlite" etc).
     *
     * @param string $driver The database driver to use.
     * @return static
     */
    public function driver($driver): self
    {
        $this->driver = $driver;
        return $this;
    }

    /**
     * Set the name of the database before being altered.
     *
     * @param string $origDatabase The name of the original database.
     * @return static
     */
    public function origDatabase($origDatabase): self
    {
        $this->origDatabase = $origDatabase;
        return $this;
    }

    /**
     * Set the database to use.
     *
     * @param string|null $database The name of the database to use.
     * @return static
     */
    public function database($database): self
    {
        $this->database = $database;
        return $this;
    }

    /**
     * Set the database-modifier to use (e.g. Paratest adds a TEST_TOKEN env value to make the db unique).
     *
     * @param string $databaseModifier The modifier to use.
     * @return static
     */
    public function databaseModifier($databaseModifier): self
    {
        $this->databaseModifier = $databaseModifier;
        return $this;
    }

    /**
     * Set the directory to store database snapshots in.
     *
     * @param string $storageDir The storage directory to use.
     * @return static
     */
    public function storageDir($storageDir): self
    {
        $this->storageDir = $storageDir;
        return $this;
    }

    /**
     * Set the prefix to add to snapshot filenames.
     *
     * @param string $snapshotPrefix The prefix to use.
     * @return static
     */
    public function snapshotPrefix($snapshotPrefix): self
    {
        $this->snapshotPrefix = $snapshotPrefix;
        return $this;
    }

    /**
     * Set the prefix to add to database names.
     *
     * @param string $databasePrefix The prefix to use.
     * @return static
     */
    public function databasePrefix($databasePrefix): self
    {
        $this->databasePrefix = $databasePrefix;
        return $this;
    }

    /**
     * Set the cache-invalidation-enabled setting.
     *
     * @param boolean $cacheInvalidationEnabled Whether cache-invalidation is enabled or not.
     * @return static
     */
    public function cacheInvalidationEnabled($cacheInvalidationEnabled): self
    {
        $this->cacheInvalidationEnabled = $cacheInvalidationEnabled;
        return $this;
    }

    /**
     * Set the method to use when checking for source-file changes.
     *
     * @param string $cacheInvalidationMethod The method to use - 'modified' / 'content'.
     * @return static
     */
    public function cacheInvalidationMethod($cacheInvalidationMethod): self
    {
        $this->cacheInvalidationMethod = in_array($cacheInvalidationMethod, ['modified', 'content'], true)
            ? $cacheInvalidationMethod
            : 'modified'; //default

        return $this;
    }

    /**
     * Set the list of directories that can invalidate test-databases and snapshots.
     *
     * @param string[] $checksumPaths The files and directories to look through.
     * @return static
     */
    public function checksumPaths($checksumPaths): self
    {
        $this->checksumPaths = $checksumPaths;
        return $this;
    }

    /**
     * Set the pre-calculated build-checksum - passed to remote Adapt installations.
     *
     * @param string|null $preCalculatedBuildChecksum The pre-calculated build-checksum.
     * @return static
     */
    public function preCalculatedBuildChecksum($preCalculatedBuildChecksum): self
    {
        $this->preCalculatedBuildChecksum = $preCalculatedBuildChecksum;
        return $this;
    }



    /**
     * Set the details that affect what is being built (i.e. the database-scenario).
     *
     * @param string[]|string[][] $initialImports            The files to import before the migrations are run.
     * @param boolean|string      $migrations                Should the migrations be run? / the path of the migrations
     *                                                       to run.
     * @param string[]            $seeders                   The seeders to run after migrating.
     * @param string|null         $remoteBuildUrl            The remote Adapt installation to send "build" requests to.
     * @param boolean             $isBrowserTest             Is a browser test running?.
     * @param boolean             $isParallelTest            Is parallel testing being run?.
     * @param boolean             $usingPest                 Whether Pest is being used for this test or not.
     * @param boolean             $isRemoteBuild             Is this process building a db for another Adapt
     *                                                       installation?.
     * @param string              $sessionDriver             The session driver being used.
     * @param string|null         $remoteCallerSessionDriver The session driver being used in the caller Adapt
     *                                                       installation.
     * @return static
     */
    public function buildSettings(
        $initialImports,
        $migrations,
        $seeders,
        $remoteBuildUrl,
        $isBrowserTest,
        $isParallelTest,
        $usingPest,
        $isRemoteBuild,
        $sessionDriver,
        $remoteCallerSessionDriver
    ): self {

        $this->initialImports = $initialImports;
        $this->migrations = $migrations;
        $this->seeders = $seeders;
        $this->remoteBuildUrl = $remoteBuildUrl;
        $this->isBrowserTest = $isBrowserTest;
        $this->isParallelTest = $isParallelTest;
        $this->usingPest = $usingPest;
        $this->isRemoteBuild = $isRemoteBuild;
        $this->sessionDriver = $sessionDriver;
        $this->remoteCallerSessionDriver = $remoteCallerSessionDriver;
        return $this;
    }

    /**
     * Specify the database dump files to import before migrations run.
     *
     * @param string[]|string[][] $initialImports The database dump files to import, one per database type.
     * @return static
     */
    public function initialImports($initialImports): self
    {
        $this->initialImports = $initialImports;
        return $this;
    }

    /**
     * Turn migrations on or off, or specify the location of the migrations to run.
     *
     * @param boolean|string $migrations Should the migrations be run? / the path of the migrations to run.
     * @return static
     */
    public function migrations($migrations): self
    {
        $this->migrations = false;
        if ((is_string($migrations) && (mb_strlen($migrations))) || (is_bool($migrations))) {
            $this->migrations = $migrations;
        }
        return $this;
    }

    /**
     * Specify the seeders to run.
     *
     * @param string[] $seeders The seeders to run after migrating.
     * @return static
     */
    public function seeders($seeders): self
    {
        $this->seeders = $seeders;
        return $this;
    }

    /**
     * Specify the url to send "remote-build" requests to.
     *
     * @param string|null $remoteBuildUrl The remote Adapt installation to send "build" requests to.
     * @return static
     */
    public function remoteBuildUrl($remoteBuildUrl): self
    {
        $this->remoteBuildUrl = $remoteBuildUrl;
        return $this;
    }

    /**
     * Turn the is-browser-test setting on or off.
     *
     * @param boolean $isBrowserTest Is this test a browser-test?.
     * @return static
     */
    public function isBrowserTest($isBrowserTest): self
    {
        $this->isBrowserTest = $isBrowserTest;
        return $this;
    }

    /**
     * Turn the is-parallel-test setting on or off (is just for informational purposes).
     *
     * @param boolean $isParallelTest Is parallel testing being run?.
     * @return static
     */
    public function isParallelTest($isParallelTest): self
    {
        $this->isParallelTest = $isParallelTest;
        return $this;
    }

    /**
     * Turn the using-pest setting on or off (is just for informational purposes).
     *
     * @param boolean $usingPest Whether Pest is being used for this test or not.
     * @return static
     */
    public function usingPest($usingPest): self
    {
        $this->usingPest = $usingPest;
        return $this;
    }

    /**
     * Turn the is-remote-build setting on or off.
     *
     * @param boolean $isRemoteBuild Is this process building a db for another Adapt installation?.
     * @return static
     */
    public function isRemoteBuild($isRemoteBuild): self
    {
        $this->isRemoteBuild = $isRemoteBuild;
        return $this;
    }

    /**
     * Set the session-driver.
     *
     * @param string $sessionDriver The session driver being used.
     * @return static
     */
    public function sessionDriver($sessionDriver): self
    {
        $this->sessionDriver = $sessionDriver;
        return $this;
    }

    /**
     * Set the caller Adapt session-driver.
     *
     * @param string|null $remoteCallerSessionDriver The session driver being used.
     * @return static
     */
    public function remoteCallerSessionDriver($remoteCallerSessionDriver): self
    {
        $this->remoteCallerSessionDriver = $remoteCallerSessionDriver;
        return $this;
    }



    /**
     * Turn the db-supports-re-use setting on or off - a record of the setting based on the driver.
     *
     * @param boolean $dbSupportsReUse        Whether the database supports scenarios or not.
     * @param boolean $dbSupportsSnapshots    Whether the database supports snapshots or not.
     * @param boolean $dbSupportsScenarios    Whether the database supports scenarios or not.
     * @param boolean $dbSupportsTransactions Whether the database supports transactions or not.
     * @param boolean $dbSupportsJournaling   Whether the database supports journaling or not.
     * @param boolean $dbSupportsVerification Whether the database supports verification or not.
     * @return static
     */
    public function dbAdapterSupport(
        $dbSupportsReUse,
        $dbSupportsSnapshots,
        $dbSupportsScenarios,
        $dbSupportsTransactions,
        $dbSupportsJournaling,
        $dbSupportsVerification
    ): self {

        $this->dbSupportsReUse = $dbSupportsReUse;
        $this->dbSupportsSnapshots = $dbSupportsSnapshots;
        $this->dbSupportsScenarios = $dbSupportsScenarios;
        $this->dbSupportsTransactions = $dbSupportsTransactions;
        $this->dbSupportsJournaling = $dbSupportsJournaling;
        $this->dbSupportsVerification = $dbSupportsVerification;
        return $this;
    }

    /**
     * Turn the db-supports-re-use setting on or off - a record of the setting based on the driver.
     *
     * @param boolean $dbSupportsReUse Whether the database supports scenarios or not.
     * @return static
     */
    public function dbSupportsReUse($dbSupportsReUse): self
    {
        $this->dbSupportsReUse = $dbSupportsReUse;
        return $this;
    }

    /**
     * Turn the db-supports-snapshots setting on or off - a record of the setting based on the driver.
     *
     * @param boolean $dbSupportsSnapshots Whether the database supports snapshots or not.
     * @return static
     */
    public function dbSupportsSnapshots($dbSupportsSnapshots): self
    {
        $this->dbSupportsSnapshots = $dbSupportsSnapshots;
        return $this;
    }

    /**
     * Turn the db-supports-scenarios setting on or off - a record of the setting based on the driver.
     *
     * @param boolean $dbSupportsScenarios Whether the database supports scenarios or not.
     * @return static
     */
    public function dbSupportsScenarios($dbSupportsScenarios): self
    {
        $this->dbSupportsScenarios = $dbSupportsScenarios;
        return $this;
    }

    /**
     * Turn the db-supports-transactions setting on or off - a record of the setting based on the driver.
     *
     * @param boolean $dbSupportsTransactions Whether the database supports transactions or not.
     * @return static
     */
    public function dbSupportsTransactions($dbSupportsTransactions): self
    {
        $this->dbSupportsTransactions = $dbSupportsTransactions;
        return $this;
    }

    /**
     * Turn the db-supports-journaling setting on or off - a record of the setting based on the driver.
     *
     * @param boolean $dbSupportsJournaling Whether the database supports journaling or not.
     * @return static
     */
    public function dbSupportsJournaling($dbSupportsJournaling): self
    {
        $this->dbSupportsJournaling = $dbSupportsJournaling;
        return $this;
    }

    /**
     * Turn the db-supports-verification setting on or off - a record of the setting based on the driver.
     *
     * @param boolean $dbSupportsVerification Whether the database supports verification or not.
     * @return static
     */
    public function dbSupportsVerification($dbSupportsVerification): self
    {
        $this->dbSupportsVerification = $dbSupportsVerification;
        return $this;
    }



    /**
     * Set the types of cache to use.
     *
     * @param boolean $reuseTransaction Reuse databases with a transaction?.
     * @param boolean $reuseJournal     Reuse databases with a journal?.
     * @param boolean $verifyDatabase   Perform a check of the db structure and content after each test?.
     * @param boolean $scenarios        Create databases as needed for the database-scenario?.
     * @return static
     */
    public function cacheTools(
        $reuseTransaction,
        $reuseJournal,
        $verifyDatabase,
        $scenarios
    ): self {
        $this->reuseTransaction = $reuseTransaction;
        $this->reuseJournal = $reuseJournal;
        $this->verifyDatabase = $verifyDatabase;
        $this->scenarios = $scenarios;
        return $this;
    }

    /**
     * Turn the reuse-transaction setting on or off.
     *
     * @param boolean $reuseTransaction Reuse databases with a transactions?.
     * @return static
     */
    public function reuseTransaction($reuseTransaction): self
    {
        $this->reuseTransaction = $reuseTransaction;
        return $this;
    }

    /**
     * Turn the reuse-journal setting on or off.
     *
     * @param boolean $reuseJournal Reuse databases with a journal?.
     * @return static
     */
    public function reuseJournal($reuseJournal): self
    {
        $this->reuseJournal = $reuseJournal;
        return $this;
    }

    /**
     * Turn the verify-database setting on (or off).
     *
     * @param boolean $verifyDatabase Perform a check of the db structure and content after each test?.
     * @return static
     */
    public function verifyDatabase($verifyDatabase): self
    {
        $this->verifyDatabase = $verifyDatabase;
        return $this;
    }

    /**
     * Turn the scenarios setting on or off.
     *
     * @param boolean $scenarios Create databases as needed for the database-scenario?.
     * @return static
     */
    public function scenarios($scenarios): self
    {
        $this->scenarios = $scenarios;
        return $this;
    }

    /**
     * Set the snapshot setting.
     *
     * @param string|boolean|null $snapshots Take and import snapshots when reusing databases?
     *                                       false
     *                                       / "afterMigrations" / "afterSeeders" / "both"
     *                                       / "!afterMigrations" / "!afterSeeders" / "!both"
     * @return static
     */
    public function snapshots($snapshots): self
    {
        $this->snapshots = $this->cleanSnapshotValue($snapshots);

        $this->useSnapshotsWhenNotReusingDB = $this->snapshotBase($this->snapshots);

        $this->useSnapshotsWhenReusingDB = $this->snapshotIsImportant($this->snapshots)
            ? $this->useSnapshotsWhenNotReusingDB
            : null;

        return $this;
    }

    /**
     * Check that the $snapshots setting is ok.
     *
     * @param string|boolean|null $snapshots The $snapshots setting to check.
     * @return string|boolean|null
     */
    private function cleanSnapshotValue($snapshots)
    {
        $possible = [
            null, 'afterMigrations', 'afterSeeders', 'both', '!afterMigrations', '!afterSeeders', '!both'
        ];

        return in_array($snapshots, $possible, true)
            ? $snapshots
            : null;
    }

    /**
     * Check if $snapshots are important.
     *
     * @param string|boolean|null $snapshots The $snapshots setting to check.
     * @return boolean
     */
    private function snapshotIsImportant($snapshots): bool
    {
        if (!is_string($snapshots)) {
            return false;
        }
        return mb_substr($snapshots, 0, 1) == '!';
    }

    /**
     * Get the snapshot base value.
     *
     * @param string|boolean|null $snapshots The $snapshots setting to check.
     * @return string|boolean|null
     */
    private function snapshotBase($snapshots)
    {
        return $this->snapshotIsImportant($snapshots)
            ? mb_substr($snapshots, 1)
            : $snapshots;
    }

    /**
     * Turn the force-rebuild setting on or off.
     *
     * @param boolean $forceRebuild Force the database to be rebuilt (or not).
     * @return static
     */
    public function forceRebuild($forceRebuild): self
    {
        $this->forceRebuild = $forceRebuild;
        return $this;
    }

    /**
     * Set the mysql specific details.
     *
     * @param string $mysqlExecutablePath     The path to the "mysql" executable.
     * @param string $mysqldumpExecutablePath The path to the "mysqldump" executable.
     * @return static
     */
    public function mysqlSettings(
        $mysqlExecutablePath,
        $mysqldumpExecutablePath
    ): self {
        $this->mysqlExecutablePath = $mysqlExecutablePath;
        $this->mysqldumpExecutablePath = $mysqldumpExecutablePath;
        return $this;
    }

    /**
     * Set the postgres specific details.
     *
     * @param string $psqlExecutablePath   The path to the "psql" executable.
     * @param string $pgDumpExecutablePath The path to the "pg_dump" executable.
     * @return static
     */
    public function postgresSettings(
        $psqlExecutablePath,
        $pgDumpExecutablePath
    ): self {
        $this->psqlExecutablePath = $psqlExecutablePath;
        $this->pgDumpExecutablePath = $pgDumpExecutablePath;
        return $this;
    }



    /**
     * Set the number of seconds grace-period before stale databases and snapshots are to be deleted.
     *
     * @param integer $staleGraceSeconds The number of seconds.
     * @return static
     */
    public function staleGraceSeconds($staleGraceSeconds): self
    {
        $this->staleGraceSeconds = $staleGraceSeconds;
        return $this;
    }





    /**
     * Determine the seeders that need to be used.
     *
     * @return string[]
     */
    public function pickSeedersToInclude(): array
    {
        return $this->seedingIsAllowed() ? $this->seeders : [];
    }

    /**
     * Pick the database dumps to import before the migrations run.
     *
     * @return string[]
     */
    public function pickInitialImports(): array
    {
        $initialImports = $this->initialImports;
        $driver = $this->driver;

        $usePaths = [];
        if (isset($initialImports[$driver])) {

            $paths = $initialImports[$driver];
            $paths = is_string($paths) ? [$paths] : $paths;

            if (is_array($paths)) {
                foreach ($paths as $path) {
                    if (mb_strlen($path)) {
                        $usePaths[] = $path;
                    }
                }
            }
        }
        return $usePaths;
    }

    /**
     * Check if there are any initial imports for the current connection.
     *
     * @return boolean
     */
    public function hasInitialImports(): bool
    {
        return count($this->pickInitialImports()) > 0;
    }





    /**
     * Check if initialisation is possible.
     *
     * @return boolean
     */
    public function shouldInitialise(): bool
    {
        return $this->connectionExists;
    }

    /**
     * When building remotely & running browser tests, make sure the remote session.driver matches the local one.
     *
     * @return void
     * @throws AdaptRemoteShareException When building remotely, is a browser test, and session.drivers don't match.
     */
    public function ensureThatSessionDriversMatch()
    {
        if (!$this->isRemoteBuild) {
            return;
        }

        if (!$this->isBrowserTest) {
            return;
        }

        if ($this->sessionDriver == $this->remoteCallerSessionDriver) {
            return;
        }

        throw AdaptRemoteShareException::sessionDriverMismatch(
            $this->sessionDriver,
            (string) $this->remoteCallerSessionDriver
        );
    }

    /**
     * Resolve whether database re-use is allowed.
     *
     * @return boolean
     */
    public function reusingDB(): bool
    {
        return $this->shouldUseTransaction() || $this->shouldUseJournal();
    }



    /**
     * Resolve whether transactions shall be used.
     *
     * @return boolean
     */
    public function shouldUseTransaction(): bool
    {
        return $this->canUseTransactions();
    }

    /**
     * Resolve whether journaling shall be used.
     *
     * @return boolean
     */
    public function shouldUseJournal(): bool
    {
        // transactions are better so use them if they're enabled
        return $this->canUseJournaling() && !$this->canUseTransactions();
    }



    /**
     * Resolve whether transactions can be used for database re-use.
     *
     * @return boolean
     */
    public function canUseTransactions(): bool
    {
        if (!$this->connectionExists) {
            return false;
        }
        if (!$this->dbSupportsReUse) {
            return false;
        }
        if ($this->isBrowserTest) {
            return false;
        }
        if (!$this->dbSupportsTransactions) {
            return false;
        }
        return $this->reuseTransaction;
    }

    /**
     * Resolve whether journaling can be used for database re-use.
     *
     * @return boolean
     */
    public function canUseJournaling(): bool
    {
        if (!$this->connectionExists) {
            return false;
        }
        if (!$this->dbSupportsReUse) {
            return false;
        }
        if (!$this->dbSupportsJournaling) {
            return false;
        }
        return $this->reuseJournal;
    }



    /**
     * Resolve whether the database should be verified (in some way) or not.
     *
     * @return boolean
     */
    public function shouldVerifyDatabase(): bool
    {
        return $this->shouldVerifyStructure() || $this->shouldVerifyData();
    }

    /**
     * Resolve whether the database structure should be verified or not.
     *
     * @return boolean
     */
    public function shouldVerifyStructure(): bool
    {
        if (!$this->dbSupportsVerification) {
            return false;
        }

        return $this->verifyDatabase; // this setting is applied to both structure and content checking
    }

    /**
     * Resolve whether the database content should be verified or not.
     *
     * @return boolean
     */
    public function shouldVerifyData(): bool
    {
        if (!$this->dbSupportsVerification) {
            return false;
        }

        return $this->verifyDatabase; // this setting is applied to both structure and content checking
    }



    /**
     * Resolve whether scenarios are to be used.
     *
     * @return boolean
     */
    public function usingScenarios(): bool
    {
        return $this->dbSupportsScenarios && $this->scenarios;
    }

    /**
     * Check if the database should be built remotely (instead of locally).
     *
     * @return boolean
     */
    public function shouldBuildRemotely(): bool
    {
        return mb_strlen((string) $this->remoteBuildUrl) > 0;
    }

    /**
     * Resolve whether seeding is allowed.
     *
     * @return boolean
     */
    public function seedingIsAllowed(): bool
    {
        return ($this->hasInitialImports()) || ($this->migrations !== false);
    }

    /**
     * Resolve whether snapshots are enabled or not.
     *
     * @return boolean
     */
    public function snapshotsAreEnabled(): bool
    {
        return !is_null($this->snapshotType());
    }

    /**
     * Check which type of snapshots are being used.
     *
     * @return string|null
     */
    public function snapshotType()
    {
        if (!$this->dbSupportsSnapshots) {
            return null;
        }

        $snapshotType = $this->reusingDB()
            ? $this->useSnapshotsWhenReusingDB
            : $this->useSnapshotsWhenNotReusingDB;

        return in_array($snapshotType, ['afterMigrations', 'afterSeeders', 'both'], true)
            ? $snapshotType
            : null;
    }

    /**
     * Derive if a snapshot should be taken after the migrations have been run.
     *
     * @return boolean
     */
    public function shouldTakeSnapshotAfterMigrations(): bool
    {
        if (!$this->snapshotsAreEnabled()) {
            return false;
        }

        if ((!$this->hasInitialImports()) && ($this->migrations === false)) {
            return false;
        }

        // take into consideration when there are no seeders to run, but a snapshot should be taken after seeders
        return count($this->pickSeedersToInclude())
            ? in_array($this->snapshotType(), ['afterMigrations', 'both'], true)
            : in_array($this->snapshotType(), ['afterMigrations', 'afterSeeders', 'both'], true);
    }

    /**
     * Derive if a snapshot should be taken after the seeders have been run.
     *
     * @return boolean
     */
    public function shouldTakeSnapshotAfterSeeders(): bool
    {
        if (!$this->snapshotsAreEnabled()) {
            return false;
        }

        if ((!$this->hasInitialImports()) && ($this->migrations === false)) {
            return false;
        }

        if (!$this->seedingIsAllowed()) {
            return false;
        }

        // if there are no seeders, the snapshot will be the same as after migrations
        // so this situation is included in shouldTakeSnapshotAfterMigrations(..) above
        if (!count($this->pickSeedersToInclude())) {
            return false;
        }

        return in_array($this->snapshotType(), ['afterSeeders', 'both'], true);
    }





    /**
     * Build a new ConfigDTO from the data given in a request to build the database remotely.
     *
     * @param string $payload The raw ConfigDTO data from the request.
     * @return $this|null
     * @throws AdaptRemoteShareException When the payload couldn't be interpreted or the version doesn't match.
     */
    public static function buildFromPayload($payload)
    {
        if (!mb_strlen($payload)) {
            return null;
        }

        $values = json_decode($payload, true);
        if (!is_array($values)) {
            throw AdaptRemoteShareException::couldNotReadConfigDTO();
        }

        $configDTO = static::buildFromArray($values);

        if ($configDTO->dtoVersion != Settings::CONFIG_DTO_VERSION) {
            throw AdaptRemoteShareException::versionMismatch();
        }

        return $configDTO;
    }

    /**
     * Build the value to send in requests.
     *
     * @return string
     */
    public function buildPayload(): string
    {
        return (string) json_encode(get_object_vars($this));
    }
}<|MERGE_RESOLUTION|>--- conflicted
+++ resolved
@@ -76,13 +76,8 @@
     /** @var boolean|string Should the migrations be run? / migrations location - if not, the db will be empty. */
     public $migrations;
 
-<<<<<<< HEAD
-    /** @var string[] The seeders to run after migrating - will only be run if migrations were run. */
+    /** @var string[] The seeders to run after migrating - will only be run if init-imports or migrations were run. */
     public $seeders;
-=======
-    /** @var string[] The seeders to run after migrating - will only be run if init-imports or migrations were run. */
-    public array $seeders;
->>>>>>> 2c0d122a
 
     /** @var string|null The remote Adapt installation to send "build" requests to. */
     public $remoteBuildUrl;
@@ -1190,7 +1185,7 @@
      * Build a new ConfigDTO from the data given in a request to build the database remotely.
      *
      * @param string $payload The raw ConfigDTO data from the request.
-     * @return $this|null
+     * @return self|null
      * @throws AdaptRemoteShareException When the payload couldn't be interpreted or the version doesn't match.
      */
     public static function buildFromPayload($payload)
