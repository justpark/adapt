<?php

namespace CodeDistortion\Adapt\DTO;

use CodeDistortion\Adapt\Support\StringSupport as Str;
use DateInterval;
use DateTime;
use DateTimeZone;

/**
 * Store some meta-data about a database.
 */
class DatabaseMetaInfo
{
    /** @var string The connection the database is within. */
    public $connection;

    /** @var string The database's name / path. */
    public $name;

    /** @var DateTime|null When the file was last accessed. */
    public $accessDT;

<<<<<<< HEAD
    /** @var boolean Whether the database matches the "current" databases or not */
    public $matchesOrigDB;

=======
>>>>>>> 905e4863
    /** @var boolean Whether the database is valid (current) on not. */
    public $isValid;

    /** @var callable The callback to use to get the database's size. */
    public $getSizeCallback;

    /** @var integer|null The size of the database in bytes. */
    public $size = null;

    /** @var callable The callback used to delete the database file. */
    public $deleteCallback = null;

    /** @var integer The number of seconds grace-period before invalid ones are to be deleted. */
    private $graceSeconds;



    /**
     * @param string        $connection      The connection the database is within.
     * @param string        $name            The database's name / path.
     * @param DateTime|null $accessDT        When the database was last accessed.
     * @param boolean       $isValid         Whether the database is valid (current) on not.
     * @param callable      $getSizeCallback The callback to use to calculate the database's size.
     * @param integer       $graceSeconds    The number of seconds grace-period before invalid ones are to be deleted.
     */
    public function __construct(
        string $connection,
        string $name,
<<<<<<< HEAD
        $accessDT,
        bool $matchesOrigDB,
=======
        ?DateTime $accessDT,
>>>>>>> 905e4863
        bool $isValid,
        callable $getSizeCallback,
        int $graceSeconds
    ) {
        $this->connection = $connection;
        $this->name = $name;
        $this->isValid = $isValid;
        $this->accessDT = $accessDT;
        $this->getSizeCallback = $getSizeCallback;
        $this->graceSeconds = $graceSeconds;
    }



    /**
     * Set the callback to delete the database.
     *
     * @param callable $deleteCallback The callback to call.
     * @return $this
     */
    public function setDeleteCallback(callable $deleteCallback): self
    {
        $this->deleteCallback = $deleteCallback;
        return $this;
    }

    /**
     * Delete the database.
     *
     * @return boolean
     */
    public function delete(): bool
    {
        return $this->deleteCallback ? ($this->deleteCallback)() : false;
    }



    /**
     * Remove the snapshot if it should be removed.
     *
     * @return void
     */
    public function purgeIfNeeded()
    {
        if ($this->shouldPurgeNow()) {
            $this->delete();
        }
    }

    /**
     * Determine if this snapshot should be purged or not.
     *
     * @return boolean
     */
    private function shouldPurgeNow(): bool
    {
        $purgeAfter = $this->getPurgeAfter();
        $nowUTC = new DateTime('now', new DateTimeZone('UTC'));
        return $purgeAfter && $purgeAfter <= $nowUTC;
    }

    /**
     * Determine if this snapshot should be purged or not.
     *
     * @return DateTime|null
     */
    private function getPurgeAfter()
    {
        if ($this->isValid) {
            return null;
        }
        if (!$this->accessDT) {
            return new DateTime('now', new DateTimeZone('UTC'));
        }

        return (clone $this->accessDT)->add(new DateInterval("PT{$this->graceSeconds}S"));
    }



    /**
     * Get the database's size.
     *
     * @return integer
     */
    public function getSize(): int
    {
        return $this->size = $this->size ?? ($this->getSizeCallback)();
    }



    /**
     * Generate a readable version of this database.
     *
     * @return string
     */
    public function readable(): string
    {
        return $this->name
            . ' ' . Str::readableSize($this->getSize())
            . ($this->getPurgeAfter() ? ' - Invalid' : '');
    }

    /**
     * Generate a readable version of this snapshot.
     *
     * @return string
     */
    public function readableWithPurgeInfo(): string
    {
        $purgeMessage = '';
        $purgeAfter = $this->getPurgeAfter();
        if ($purgeAfter) {
            $nowUTC = new DateTime('now', new DateTimeZone('UTC'));
            $purgeMessage = $purgeAfter > $nowUTC
                ? ' - Invalid (automatic removal: ' . Str::vagueReadableInterval($nowUTC->diff($purgeAfter)) . ')'
                : ' - Invalid (automatic removal: next test-run)';
        }

        return $this->name
            . ' ' . Str::readableSize($this->getSize())
            . $purgeMessage;
    }
}<|MERGE_RESOLUTION|>--- conflicted
+++ resolved
@@ -21,12 +21,6 @@
     /** @var DateTime|null When the file was last accessed. */
     public $accessDT;
 
-<<<<<<< HEAD
-    /** @var boolean Whether the database matches the "current" databases or not */
-    public $matchesOrigDB;
-
-=======
->>>>>>> 905e4863
     /** @var boolean Whether the database is valid (current) on not. */
     public $isValid;
 
@@ -52,19 +46,8 @@
      * @param callable      $getSizeCallback The callback to use to calculate the database's size.
      * @param integer       $graceSeconds    The number of seconds grace-period before invalid ones are to be deleted.
      */
-    public function __construct(
-        string $connection,
-        string $name,
-<<<<<<< HEAD
-        $accessDT,
-        bool $matchesOrigDB,
-=======
-        ?DateTime $accessDT,
->>>>>>> 905e4863
-        bool $isValid,
-        callable $getSizeCallback,
-        int $graceSeconds
-    ) {
+    public function __construct(string $connection, string $name, $accessDT, bool $isValid, callable $getSizeCallback, int $graceSeconds)
+    {
         $this->connection = $connection;
         $this->name = $name;
         $this->isValid = $isValid;
@@ -81,7 +64,7 @@
      * @param callable $deleteCallback The callback to call.
      * @return $this
      */
-    public function setDeleteCallback(callable $deleteCallback): self
+    public function setDeleteCallback(callable $deleteCallback)
     {
         $this->deleteCallback = $deleteCallback;
         return $this;
