<?php

namespace CodeDistortion\Adapt\Initialise;

use CodeDistortion\Adapt\AdaptDatabase;
use CodeDistortion\Adapt\DatabaseBuilder;
use CodeDistortion\Adapt\DatabaseDefinition;
use CodeDistortion\Adapt\DTO\LaravelPropBagDTO;
use CodeDistortion\Adapt\DTO\RemoteShareDTO;
use CodeDistortion\Adapt\Exceptions\AdaptBootException;
use CodeDistortion\Adapt\Exceptions\AdaptDeprecatedFeatureException;
use CodeDistortion\Adapt\LaravelAdapt;
use CodeDistortion\Adapt\PreBoot\PreBootTestLaravel;
use CodeDistortion\Adapt\Support\LaravelSupport;
use CodeDistortion\Adapt\Support\PHPSupport;
use CodeDistortion\Adapt\Support\Settings;
use Illuminate\Contracts\Console\Kernel;
use Illuminate\Contracts\Container\BindingResolutionException;
use Illuminate\Foundation\Testing\DatabaseMigrations;
use Illuminate\Foundation\Testing\DatabaseTransactions;
use Illuminate\Foundation\Testing\RefreshDatabase;
use Illuminate\Foundation\Testing\TestCase as LaravelTestCase;
use Laravel\Dusk\Browser;
use Laravel\Dusk\TestCase as DuskTestCase;
use ReflectionException;

/**
 * Allow Laravel tests to use Adapt.
 *
 * @mixin LaravelTestCase
 */
trait InitialiseAdapt
{
    /** @var PreBootTestLaravel|null Used so Laravel pre-booting code doesn't exist in InitialiseAdapt. */
    private $adaptPreBootTestLaravel;



    /**
     * Helper method to make it easier to initialise Adapt.
     *
     * @param LaravelTestCase $test The current test.
     * @return void
     */
    public static function initialiseAdaptIfNeeded($test)
    {
        $found = false;
        $traits = [AdaptDatabase::class, LaravelAdapt::class];
        foreach ($traits as $trait) {
            if (in_array($trait, class_uses_recursive(get_class($test)))) {
                $found = true;
                break;
            }
        }

        if (!$found) {
            return;
        }

        /** @var InitialiseAdapt $test */
        $test->initialiseAdapt();
    }

    /**
     * Initialise Adapt automatically.
     *
     * NOTE: This method contains code that would normally be refactored into other methods.
     *       This is so the namespace of the user-land Test class isn't muddied up with more methods than necessary.
     *
     * @before
     * @return void
     * @throws AdaptBootException When Laravel's database-building traits are also present.
     */
    public function initialiseAdapt()
    {
        // check to make sure Adapt only initialises the database/s once
        // a class property can't be used, because when running the tests with --repeat, the test object continues to
        // exist between iterations, but Laravel's app has been reset (and the database needs to be initialised again).

        // use Laravel's service container to record when this has been run
        $alreadyInitialised = false;
        try {
            $alreadyInitialised = app(Settings::LARAVEL_ALREADY_INITIALISED_SERVICE_CONTAINER_NAME);
<<<<<<< HEAD
        } catch (BindingResolutionException $exception) {
            app()->bind(Settings::LARAVEL_ALREADY_INITIALISED_SERVICE_CONTAINER_NAME, function () {
                return true;
            });
        } catch (ReflectionException $exception) { // ~Laravel 5.2
            app()->bind(Settings::LARAVEL_ALREADY_INITIALISED_SERVICE_CONTAINER_NAME, function () {
                return true;
            });
=======
        } catch (BindingResolutionException) {
            app()->bind(Settings::LARAVEL_ALREADY_INITIALISED_SERVICE_CONTAINER_NAME, fn() => true );
        } catch (ReflectionException) { // < Laravel 5.8
            app()->bind(Settings::LARAVEL_ALREADY_INITIALISED_SERVICE_CONTAINER_NAME, fn() => true );
>>>>>>> c11b8fdb
        }

        // only initialise once
        if ($alreadyInitialised) {
            return;
        }



        // check to make sure Laravel's RefreshDatabase, DatabaseTransactions and DatabaseMigrations
        // traits aren't also being used
        // note: class_uses_recursive is a part of Laravel
        foreach ([RefreshDatabase::class, DatabaseTransactions::class, DatabaseMigrations::class] as $trait) {
            if (in_array($trait, class_uses_recursive(get_class($this)), true)) {
                throw AdaptBootException::laravelDatabaseTraitDetected($trait);
            }
        }



        // build a PropBagDTO containing the relevant properties this class has.
        $propNames = [
            'buildDatabases',
            'reuseTestDBs', // @deprecated
            'reuseTransaction', // @deprecated
            'transactions',
            'reuseJournal', // @deprecated
            'journals',
            'scenarioTestDBs', // @deprecated
            'scenarios',
            'useSnapshotsWhenReusingDB', // @deprecated
            'useSnapshotsWhenNotReusingDB', // @deprecated
            'snapshots',
            'preMigrationImports', // @deprecated
            'initialImports',
            'migrations',
            'seeders',
            'seeder', // for compatability with Laravel
            'seed', // for compatability with Laravel
            'remapConnections',
            'defaultConnection',
            'isBrowserTest',
            'remoteBuildUrl',
        ];
        $propBag = new LaravelPropBagDTO();
        foreach ($propNames as $propName) {
            if (property_exists(static::class, $propName)) {
                $propBag->addProp($propName, $this->$propName);
            }
        }

        // allow for a custom build process via this test class's databaseInit(…) method
        // build a closure to be called when initialising the DatabaseBuilder/s
        $buildInitCallback = null;
        $initMethod = Settings::LARAVEL_CUSTOM_BUILD_METHOD;
        if (method_exists(static::class, $initMethod)) {

            $parameterClass = PHPSupport::getClassMethodFirstParameterType(__CLASS__, $initMethod);

            $buildInitCallback = $parameterClass == DatabaseBuilder::class
                // @deprecated
                ? function (DatabaseBuilder $database) use ($initMethod) {
                    $this->$initMethod($database);
                }
                : function (DatabaseDefinition $database) use ($initMethod) {
                    $this->$initMethod($database);
                };
        }

        // detect if Pest is being used
        $usingPest = false;
        foreach (class_uses($this) as $trait) {
            if (mb_substr($trait, 0, mb_strlen('Pest\\')) == 'Pest\\') {
                $usingPest = true;
                break;
            }
        }



        // create a new pre-boot object to perform the boot work
        // allowing this trait to not contain so many things
        $this->adaptPreBootTestLaravel = new PreBootTestLaravel(
            get_class($this),
            $this->getName(),
            $propBag,
            $buildInitCallback,
            $this instanceof DuskTestCase,
            $usingPest
        );

        // callback - for compatability with Laravel's `RefreshDatabase`
        $beforeRefreshingDatabase = function () {
            if (method_exists($this, 'beforeRefreshingDatabase')) {
                $this->beforeRefreshingDatabase();
            }
        };

        // callback - for compatability with Laravel's `RefreshDatabase`
        $afterRefreshingDatabase = function () {
            if (method_exists($this, 'afterRefreshingDatabase')) {
                $this->afterRefreshingDatabase();
            }
        };

        // unset Artisan, so as to not interfere with mocks inside tests
        $unsetArtisan = function () {
            /** @var \Illuminate\Contracts\Console\Kernel $kernel */
            $kernel = $this->app[Kernel::class];
            method_exists($kernel, 'setArtisan')
                ? $kernel->setArtisan(null)
                : PHPSupport::updatePrivateProperty($kernel, 'artisan', null); // Laravel <= 5.2
        };



        // tell the test to run the set-up and tear-down methods at the right time
        /** @var $this LaravelTestCase */
        $this->afterApplicationCreated(
            function () use ($beforeRefreshingDatabase, $afterRefreshingDatabase, $unsetArtisan) {

                $this->adaptPreBootTestLaravel->adaptSetUp(
                    $beforeRefreshingDatabase,
                    $afterRefreshingDatabase,
                    $unsetArtisan
                );

                $this->beforeApplicationDestroyed(
                    function () {
                        return $this->adaptPreBootTestLaravel->adaptTearDown();
                    }
                );
            }
        );
    }



    /**
     * Let the databaseInit(…) method generate a new DatabaseDefinition.
     *
     * @param string $connection The database connection to prepare.
     * @return DatabaseDefinition
     * @throws AdaptBootException When the database name isn't valid.
     */
    protected function prepareConnection($connection): DatabaseDefinition
    {
        return $this->adaptPreBootTestLaravel->newDatabaseDefinitionFromConnection($connection);
    }

    /**
     * Let the databaseInit(…) method generate a new DatabaseBuilder.
     *
     * @deprecated
     * @param string $connection The database connection to prepare.
     * @return DatabaseBuilder
     * @throws AdaptBootException When the database name isn't valid.
     */
    protected function newBuilder($connection): DatabaseBuilder
    {
        return $this->adaptPreBootTestLaravel->newDatabaseBuilderFromConnection($connection);
    }



    /**
     * Have the Browsers pass the current (test) config to the server when they make requests.
     *
     * @deprecated
     * @see shareConfig
     * @param \Laravel\Dusk\Browser $browser     The browser to update with the current config.
     * @param \Laravel\Dusk\Browser ...$browsers Any additional browsers to update with the current config.
     * @return void
     * @throws AdaptDeprecatedFeatureException Because this method has been deprecated.
     */
    public function useCurrentConfig($browser, ...$browsers)
    {
        throw AdaptDeprecatedFeatureException::deprecatedFeatureUsed('useCurrentConfig', 'shareConfig');
    }

    /**
     * Have the Browsers pass the current (test) config to the server when they make requests.
     *
     * @deprecated
     * @param \Laravel\Dusk\Browser $browser     The browser to update with the current config.
     * @param \Laravel\Dusk\Browser ...$browsers Any additional browsers to update with the current config.
     * @return void
     */
    public function shareConfig($browser, ...$browsers)
    {
        call_user_func_array([$this, 'useAdapt'], func_get_args());
    }

    /**
     * Have the Browsers pass the current (test) config to the server when they make requests.
     *
     * @param \Laravel\Dusk\Browser $browser     The browser to update with the current config.
     * @param \Laravel\Dusk\Browser ...$browsers Any additional browsers to update with the current config.
     * @return void
     */
    public function useAdapt($browser, ...$browsers)
    {
        // normalise the list of browsers
        $allBrowsers = [];
        $browsers = array_merge([$browser], $browsers);
        foreach ($browsers as $browser) {
            $allBrowsers = array_merge(
                $allBrowsers,
                is_array($browser) ? $browser : [$browser]
            );
        }

        $connectionDBs = $this->adaptPreBootTestLaravel->buildConnectionDBsList();

        $this->adaptPreBootTestLaravel->haveBrowsersShareConfig($allBrowsers, $connectionDBs);
    }



    /**
     * Fetch the http headers that lets Adapt share the config and connections it's prepared.
     *
     * @deprecated
     * @param boolean $includeKey Include the key in the value.
     * @return array<string, string>
     */
    public static function getShareConnectionsHeaders($includeKey = false): array
    {
        // fetch the connection-databases list from Laravel
        $connectionDBs = LaravelSupport::readPreparedConnectionDBsFromFramework() ?? [];

        if (!count($connectionDBs)) {
            return [];
        }

        $remoteShareDTO = (new RemoteShareDTO())
            ->sharableConfigFile(null)
            ->connectionDBs($connectionDBs);

        $value = $includeKey
            ? Settings::REMOTE_SHARE_KEY . ": {$remoteShareDTO->buildPayload()}"
            : $remoteShareDTO->buildPayload();

        return [Settings::REMOTE_SHARE_KEY => $value];
    }

    /**
     * Fetch the http headers that lets Adapt share the config and connections it's prepared.
     *
     * @param boolean $includeKey Include the key in the value.
     * @return array<string, string>
     */
    public static function getShareHeaders($includeKey = false): array
    {
        // fetch the connection-databases list from Laravel
        $connectionDBs = LaravelSupport::readPreparedConnectionDBsFromFramework() ?? [];

        if (!count($connectionDBs)) {
            return [];
        }

        $remoteShareDTO = (new RemoteShareDTO())
            ->sharableConfigFile(null)
            ->connectionDBs($connectionDBs);

        $value = $includeKey
            ? Settings::REMOTE_SHARE_KEY . ": {$remoteShareDTO->buildPayload()}"
            : $remoteShareDTO->buildPayload();

        return [Settings::REMOTE_SHARE_KEY => $value];
    }
}<|MERGE_RESOLUTION|>--- conflicted
+++ resolved
@@ -81,21 +81,14 @@
         $alreadyInitialised = false;
         try {
             $alreadyInitialised = app(Settings::LARAVEL_ALREADY_INITIALISED_SERVICE_CONTAINER_NAME);
-<<<<<<< HEAD
         } catch (BindingResolutionException $exception) {
             app()->bind(Settings::LARAVEL_ALREADY_INITIALISED_SERVICE_CONTAINER_NAME, function () {
                 return true;
             });
-        } catch (ReflectionException $exception) { // ~Laravel 5.2
+        } catch (ReflectionException $exception) { // < Laravel 5.8
             app()->bind(Settings::LARAVEL_ALREADY_INITIALISED_SERVICE_CONTAINER_NAME, function () {
                 return true;
             });
-=======
-        } catch (BindingResolutionException) {
-            app()->bind(Settings::LARAVEL_ALREADY_INITIALISED_SERVICE_CONTAINER_NAME, fn() => true );
-        } catch (ReflectionException) { // < Laravel 5.8
-            app()->bind(Settings::LARAVEL_ALREADY_INITIALISED_SERVICE_CONTAINER_NAME, fn() => true );
->>>>>>> c11b8fdb
         }
 
         // only initialise once
