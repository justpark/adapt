--- conflicted
+++ resolved
@@ -16,45 +16,17 @@
  */
 trait InitialiseLaravelAdapt
 {
-<<<<<<< HEAD
-    /**
-     * The properties specified in the test-class.
-     *
-     * @var PropBagDTO
-     */
+    /** @var PropBagDTO The properties specified in the test-class. */
     protected $propBag;
 
-    /**
-     * Whether this set-up object's initialisation has been run yet or not.
-     *
-     * @var boolean
-     */
+    /** @var boolean Whether this set-up object's initialisation has been run yet or not. */
     private $initialised = false;
 
-    /**
-     * @var BootTestInterface The object used to boot Adapt.
-     */
+    /** @var BootTestInterface The object used to boot Adapt. */
     private $bootTestLaravel;
 
-    /**
-     * Whether this is the first test being run in the suite or not.
-     *
-     * @var boolean
-     */
+    /** @var boolean Whether this is the first test being run in the suite or not. */
     private static $firstRun = true;
-=======
-    /** @var PropBagDTO The properties specified in the test-class. */
-    protected PropBagDTO $propBag;
-
-    /** @var boolean Whether this set-up object's initialisation has been run yet or not. */
-    private bool $initialised = false;
-
-    /** @var BootTestInterface The object used to boot Adapt. */
-    private BootTestInterface $bootTestLaravel;
-
-    /** @var boolean Whether this is the first test being run in the suite or not. */
-    private static bool $firstRun = true;
->>>>>>> bc902e33
 
 
 
