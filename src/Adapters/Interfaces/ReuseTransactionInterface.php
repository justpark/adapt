--- conflicted
+++ resolved
@@ -16,58 +16,7 @@
      * @param DIContainer $di        The dependency-injection container to use.
      * @param ConfigDTO   $configDTO A DTO containing the settings to use.
      */
-<<<<<<< HEAD
-    public function __construct(DIContainer $di, ConfigDTO $configDTO, Hasher $hasher);
-
-
-    /**
-     * Insert details to the database to help identify if it can be reused or not.
-     *
-     * @param string  $origDBName          The name of the database that this test-database is for.
-     * @param string  $buildHash           The current build-hash.
-     * @param string  $snapshotHash        The current snapshot-hash.
-     * @param string  $scenarioHash        The current scenario-hash.
-     * @param boolean $transactionReusable Whether this database can be reused because of a transaction or not.
-     * @param boolean $journalReusable     Whether this database can be reused because of journaling or not.
-     * @param boolean $willVerify          Whether this database will be verified or not.
-     * @return void
-     */
-    public function writeReuseMetaData(
-        $origDBName,
-        $buildHash,
-        $snapshotHash,
-        $scenarioHash,
-        $transactionReusable,
-        $journalReusable,
-        $willVerify
-    );
-
-    /**
-     * Remove the re-use meta-data table.
-     *
-     * @return void
-     */
-    public function removeReuseMetaTable();
-
-    /**
-     * Check to see if the database can be reused.
-     *
-     * @param string $buildHash    The current build-hash.
-     * @param string $scenarioHash The current scenario-hash.
-     * @param string $projectName  The project-name.
-     * @param string $database     The database being built.
-     * @return boolean
-     * @throws AdaptBuildException When the database is owned by another project.
-     */
-    public function dbIsCleanForReuse(
-        $buildHash,
-        $scenarioHash,
-        $projectName,
-        $database
-    ): bool;
-=======
     public function __construct(DIContainer $di, ConfigDTO $configDTO);
->>>>>>> e21ad453
 
 
 
