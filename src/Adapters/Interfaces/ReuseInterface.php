--- conflicted
+++ resolved
@@ -34,20 +34,12 @@
      * @return void
      */
     public function writeReuseMetaData(
-<<<<<<< HEAD
         $origDBName,
-        $sourceFilesHash,
+        $buildHash,
+        $snapshotHash,
         $scenarioHash,
         $reusable
     );
-=======
-        string $origDBName,
-        string $buildHash,
-        string $snapshotHash,
-        string $scenarioHash,
-        bool $reusable
-    ): void;
->>>>>>> c8260bb9
 
     /**
      * Remove the re-use meta-data table.
@@ -64,11 +56,7 @@
      * @return boolean
      * @throws AdaptBuildException When the database is owned by another project.
      */
-<<<<<<< HEAD
-    public function dbIsCleanForReuse($sourceFilesHash, $scenarioHash): bool;
-=======
-    public function dbIsCleanForReuse(string $buildHash, string $scenarioHash): bool;
->>>>>>> c8260bb9
+    public function dbIsCleanForReuse($buildHash, $scenarioHash): bool;
 
     /**
      * Check if the transaction was committed.
@@ -86,9 +74,5 @@
      * @param string      $buildHash  The current build-hash.
      * @return DatabaseMetaInfo[]
      */
-<<<<<<< HEAD
-    public function findDatabases($origDBName, $sourceFilesHash): array;
-=======
-    public function findDatabases(?string $origDBName, string $buildHash): array;
->>>>>>> c8260bb9
+    public function findDatabases($origDBName, $buildHash): array;
 }