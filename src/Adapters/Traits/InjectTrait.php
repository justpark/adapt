<?php

namespace CodeDistortion\Adapt\Adapters\Traits;

use CodeDistortion\Adapt\DI\DIContainer;
use CodeDistortion\Adapt\DTO\ConfigDTO;

/**
 * Database-adapter trait to handle the injection of a DIContainer and a ConfigDTO.
 */
trait InjectTrait
{
    /** @var DIContainer The dependency-injection container to use. */
    protected $di;

    /** @var ConfigDTO A DTO containing the settings to use. */
<<<<<<< HEAD
    protected $config;
=======
    protected ConfigDTO $configDTO;
>>>>>>> 63dfaa05


    /**
     * Constructor.
     *
     * @param DIContainer $di        The dependency-injection container to use.
     * @param ConfigDTO   $configDTO A DTO containing the settings to use.
     */
    public function __construct(DIContainer $di, ConfigDTO $configDTO)
    {
        $this->di = $di;
        $this->configDTO = $configDTO;
    }
}<|MERGE_RESOLUTION|>--- conflicted
+++ resolved
@@ -14,11 +14,7 @@
     protected $di;
 
     /** @var ConfigDTO A DTO containing the settings to use. */
-<<<<<<< HEAD
-    protected $config;
-=======
-    protected ConfigDTO $configDTO;
->>>>>>> 63dfaa05
+    protected $configDTO;
 
 
     /**
