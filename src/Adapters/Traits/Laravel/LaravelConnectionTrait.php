--- conflicted
+++ resolved
@@ -4,13 +4,9 @@
 
 use CodeDistortion\Adapt\Support\PHPSupport;
 use Illuminate\Database\ConnectionInterface;
-<<<<<<< HEAD
-use Illuminate\Support\Facades\DB;
-=======
 use Illuminate\Database\QueryException;
 use Illuminate\Support\Facades\DB;
 use InvalidArgumentException;
->>>>>>> 4d1ef0c5
 
 /**
  * Database-adapter methods related to managing a Laravel database connection.
@@ -62,16 +58,14 @@
             $connectionObj = DB::connection($connection);
             $connectionObj->setDatabaseName($database);
             $this->updateConnectionConfig($connectionObj, $newConfig);
-<<<<<<< HEAD
-        } catch (\Illuminate\Database\QueryException $e) {
-            // swallow this exception
-            // it's thrown when the database server can't be connected to. e.g. this can happen when using sqlite
-=======
-        } catch (QueryException|InvalidArgumentException) {
+        } catch (QueryException $exception) {
             // swallow these exceptions
             // depending on the version (of Laravel?), one of these are thrown when the
             // database server can't be connected to. e.g. this can happen when using SQLite
->>>>>>> 4d1ef0c5
+        } catch (InvalidArgumentException $exception) {
+            // swallow these exceptions
+            // depending on the version (of Laravel?), one of these are thrown when the
+            // database server can't be connected to. e.g. this can happen when using SQLite
         }
     }
 
@@ -82,11 +76,7 @@
      * @param array<string, string|boolean|integer> $newConfig     The new config values to store.
      * @return void
      */
-<<<<<<< HEAD
     private function updateConnectionConfig(ConnectionInterface $connectionObj, array $newConfig)
-=======
-    private function updateConnectionConfig(ConnectionInterface $connectionObj, array $newConfig): void
->>>>>>> 4d1ef0c5
     {
         $oldConfig = $connectionObj->getConfig(null);
         $updatedConfig = array_merge($oldConfig, $newConfig);
