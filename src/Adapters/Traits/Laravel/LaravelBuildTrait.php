<?php

namespace CodeDistortion\Adapt\Adapters\Traits\Laravel;

use CodeDistortion\Adapt\Exceptions\AdaptBuildException;
use CodeDistortion\Adapt\Support\LaravelSupport;
use Illuminate\Foundation\Application;
use Throwable;

/**
 * Database-adapter methods related to building a Laravel database.
 */
trait LaravelBuildTrait
{
//    /**
//     * Wipe the database.
//     *
//     * @return void
//     */
//    protected function wipeDB(): void
//    {
//        $logTimer = $this->di->log->newTimer();
//
//        $artisan = $this->di->artisan;
//        if ($artisan->commandExists('db:wipe')) {
//
//            $this->di->artisan->call(
//                'db:wipe',
//                array_filter(
//                    [
//                        '--env' =>  'testing',
//                        '--database' => $this->configDTO->connection,
//                        '--drop-views' => true,
//                        '--drop-types' => ($this->configDTO->driver == 'pgsql'),
//                        '--force' => true,
//                    ]
//                )
//            );
//        } else {
//            // @todo test dropAllTables when views exist, and Postgres Types exist
//            $this->di->db->dropAllTables();
//        }
//
//        $this->di->log->debug('Wiped the database', $logTimer);
//    }

    /**
     * Drop the database.
     *
     * @return void
     */
<<<<<<< HEAD
    protected function wipeDB()
=======
    protected function dropDB(): void
>>>>>>> 63dfaa05
    {
        $logTimer = $this->di->log->newTimer();

        if (!$this->di->db->newPDO()->dropDatabase("DROP DATABASE IF EXISTS `{$this->configDTO->database}`")) {
            return;
        }

        $this->di->log->debug('Dropped the existing database', $logTimer);
    }

    /**
     * Migrate the database.
     *
     * @param string|null $migrationsPath The location of the migrations.
     * @return void
     * @throws AdaptBuildException When the migrations couldn't be run.
     */
    protected function laravelMigrate($migrationsPath)
    {
        $logTimer = $this->di->log->newTimer();

        $useRealPath = false;
        if (!is_null($migrationsPath)) {

            // the --realpath option isn't available in Laravel < 5.6 so
            // relative paths (relative to base_path()) have to be passed
            $useRealPath = version_compare(Application::VERSION, '5.6.0', '>=');
            $migrationsPath = $useRealPath
                ? realpath($migrationsPath)
                : $this->makeRealpathRelative((string) realpath($migrationsPath));
        }

        try {
            $this->di->artisan->call(
                'migrate',
                array_filter([
                    '--env' => 'testing',
                    '--database' => $this->configDTO->connection,
                    '--force' => true,
                    '--path' => $migrationsPath,
                    '--realpath' => ($useRealPath ? true : null),
                ])
            );
        } catch (Throwable $e) {
            throw AdaptBuildException::migrationsFailed($e);
        }

        $this->di->log->debug('Ran migrations', $logTimer);
    }

    /**
     * Run the given seeders.
     *
     * @param string[] $seeders The seeders to run.
     * @return void
     * @throws AdaptBuildException When the seeder couldn't be run.
     */
    protected function laravelSeed($seeders)
    {
        foreach ($seeders as $seeder) {

            $logTimer = $this->di->log->newTimer();

            $seeder = $this->resolveSeeder($seeder);

            try {
                $this->di->artisan->call(
                    'db:seed',
                    array_filter(
                        [
                            '--env' => 'testing',
                            '--database' => $this->configDTO->connection,
                            '--class' => $seeder,
                            '--no-interaction' => true,
                        ]
                    )
                );
            } catch (Throwable $e) {
                throw AdaptBuildException::seederFailed($seeder, $e);
            }

            $this->di->log->debug('Ran seeder "' . $seeder . '"', $logTimer);
        }
    }

    /**
     * Account for the old, no-namespace version of the default DatabaseSeeder.
     *
     * When $seed = true, Adapt picks the Database\Seeders\DatabaseSeeder class.
     * This won't exist for older versions of Laravel which didn't use a namespace
     * for seeders. This will account for that.
     *
     * @param string $seeder The seeder to be called.
     * @return string
     */
    private function resolveSeeder(string $seeder): string
    {
        if (class_exists($seeder)) {
            return $seeder;
        }

        $prefix = "\\Database\\Seeders\\";

        // e.g. turn "DatabaseSeeder" in to "Database\Seeders\DatabaseSeeder"
        $tempSeeder = ltrim($seeder, '\\');
        if (mb_strpos($tempSeeder, '\\') === false) {
            $newSeeder = $prefix . $tempSeeder;
            return class_exists($newSeeder) ? $newSeeder : $seeder;
        }

        // e.g. turn "Database\Seeders\DatabaseSeeder" in to "DatabaseSeeder"
        $tempSeeder = '\\' . ltrim($seeder, '\\');
        if (mb_strpos($tempSeeder, $prefix) === 0) {
            $newSeeder = mb_substr($tempSeeder, mb_strlen($prefix));
            $newSeeder = '\\' . ltrim($newSeeder, '\\');
            return class_exists($newSeeder) ? $newSeeder : $seeder;
        }

        return $seeder;
    }

    /**
     * Start the transaction that the test will be encapsulated in.
     *
     * @return void
     */
    protected function laravelApplyTransaction()
    {
        $closure = $this->di->dbTransactionClosure;
        if (is_callable($closure)) {
            $closure($this->configDTO->connection);
        }
    }

    /**
     * Take an absolute path and make it relative to the base project directory.
     *
     * @param string $path The path to alter.
     * @return string
     */
    private function makeRealpathRelative(string $path): string
    {
        $path = $this->di->filesystem->removeBasePath($path);

        // when running in orchestra, the base_path() is
        // "/vendor/orchestra/testbench-core/src/Concerns/../../laravel".
        // prefixing the path with "../../../../" accounts for this
        if (LaravelSupport::isRunningInOrchestra()) {
            $path = '../../../../' . $path;
        }
        return $path;
    }
}<|MERGE_RESOLUTION|>--- conflicted
+++ resolved
@@ -49,11 +49,7 @@
      *
      * @return void
      */
-<<<<<<< HEAD
-    protected function wipeDB()
-=======
-    protected function dropDB(): void
->>>>>>> 63dfaa05
+    protected function dropDB()
     {
         $logTimer = $this->di->log->newTimer();
 
