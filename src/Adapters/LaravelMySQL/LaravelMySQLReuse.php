<?php

namespace CodeDistortion\Adapt\Adapters\LaravelMySQL;

use CodeDistortion\Adapt\Adapters\Interfaces\ReuseInterface;
use CodeDistortion\Adapt\Adapters\Traits\InjectInclHasherTrait;
use CodeDistortion\Adapt\DTO\DatabaseMetaInfo;
use CodeDistortion\Adapt\Exceptions\AdaptBuildException;
use CodeDistortion\Adapt\Support\Settings;
use DateTime;
use DateTimeZone;
use stdClass;
use Throwable;

/**
 * Database-adapter methods related to managing Laravel/MySQL "reuse" data.
 */
class LaravelMySQLReuse implements ReuseInterface
{
    use InjectInclHasherTrait;


    /**
     * Insert details to the database to help identify if it can be reused or not.
     *
     * @param string  $origDBName      The database that this test-database is for name.
     * @param string  $sourceFilesHash The current source-files-hash based on the database-building file content and
     *                                 database-name-prefix.
     * @param string  $scenarioHash    The current scenario-hash based on the pre-migration-imports, migrations and
     *                                 seeder-settings.
     * @param boolean $reusable        Whether this database can be reused or not.
     * @return void
     */
    public function writeReuseMetaData(
        string $origDBName,
        string $sourceFilesHash,
        string $scenarioHash,
        bool $reusable
    ) {

        $this->removeReuseMetaTable();

        $this->di->db->statement(
            "CREATE TABLE `" . Settings::REUSE_TABLE . "` ("
            . "`project_name` varchar(255), "
            . "`reuse_table_version` varchar(16), "
            . "`orig_db_name` varchar(255) NOT NULL, "
            . "`source_files_hash` varchar(255) NOT NULL, "
            . "`scenario_hash` varchar(255) NOT NULL, "
            . "`reusable` tinyint unsigned, "
            . "`inside_transaction` tinyint unsigned, "
            . "`last_used` timestamp"
            . ")"
        );
        $this->di->db->insert(
            "INSERT INTO `" . Settings::REUSE_TABLE . "` ("
                . "`project_name`, "
                . "`reuse_table_version`, "
                . "`orig_db_name`, "
                . "`source_files_hash`, "
                . "`scenario_hash`, "
                . "`reusable`, "
                . "`inside_transaction`, "
                . "`last_used`"
            . ") "
            . "VALUES ("
                . ":projectName, "
                . ":reuseTableVersion, "
                . ":origDBName, "
                . ":sourceFilesHash, "
                . ":scenarioHash, "
                . ":reusable, "
                . ":insideTransaction, "
                . ":lastUsed"
            . ")",
            [
                'projectName' => $this->config->projectName,
                'reuseTableVersion' => Settings::REUSE_TABLE_VERSION,
                'origDBName' => $origDBName,
                'sourceFilesHash' => $sourceFilesHash,
                'scenarioHash' => $scenarioHash,
                'reusable' => (int) $reusable,
                'insideTransaction' => 0,
                'lastUsed' => (new DateTime('now', new DateTimeZone('UTC')))->format('Y-m-d H:i:s'),
            ]
        );
    }

    /**
     * Remove the re-use meta-data table.
     *
     * @return void
     */
    public function removeReuseMetaTable(): void
    {
        $this->di->db->statement("DROP TABLE IF EXISTS `" . Settings::REUSE_TABLE . "`");
    }

    /**
     * Check to see if the database can be reused.
     *
     * @param string $sourceFilesHash The current source-files-hash based on the database-building file content and
     *                                database-name-prefix.
     * @param string $scenarioHash    The scenario-hash based on the pre-migration-imports, migrations and
     *                                seeder-settings.
     * @return boolean
     * @throws AdaptBuildException When the database is owned by another project.
     */
    public function dbIsCleanForReuse(string $sourceFilesHash, string $scenarioHash): bool
    {
        try {
            $rows = $this->di->db->select("SELECT * FROM `" . Settings::REUSE_TABLE . "` LIMIT 0, 1");
            $reuseInfo = reset($rows);
        } catch (Throwable $e) {
            return false;
        }

        if (!$reuseInfo) {
            return false;
        }

        if ($reuseInfo->project_name != $this->config->projectName) {
            throw AdaptBuildException::databaseOwnedByAnotherProject(
                (string) $this->config->database,
                $reuseInfo->project_name
            );
        }

        if ($reuseInfo->reuse_table_version != Settings::REUSE_TABLE_VERSION) {
            return false;
        }

        if ($reuseInfo->source_files_hash != $sourceFilesHash) {
            return false;
        }

        if ($reuseInfo->scenario_hash != $scenarioHash) {
            return false;
        }

        if (!$reuseInfo->reusable) {
            return false;
        }

        if ($reuseInfo->inside_transaction) {
//            $this->di->log->warning(
//                'The previous transaction for database "' . $this->config->database . '" '
//                . 'was committed instead of being rolled-back'
//            );
            return false;
        }

        return true;
    }

    /**
     * Check if the transaction was committed.
     *
     * @return boolean
     */
    public function wasTransactionCommitted(): bool
    {
        try {
            $rows = $this->di->db->select("SELECT `inside_transaction` FROM `" . Settings::REUSE_TABLE . "` LIMIT 0, 1");
            $reuseInfo = reset($rows);
            return (bool) $reuseInfo->inside_transaction;
        } catch (Throwable $e) {
            return false;
        }
    }

    /**
     * Look for databases and build DatabaseMetaInfo objects for them.
     *
     * Only pick databases that have "reuse" meta-info stored.
     *
     * @param string|null $origDBName      The original database that this instance is for - will be ignored when null.
     * @param string      $sourceFilesHash The current files-hash based on the database-building file content.
     * @return DatabaseMetaInfo[]
     */
    public function findDatabases($origDBName, string $sourceFilesHash): array
    {
        $databaseMetaInfos = [];
        $pdo = $this->di->db->newPDO();
        foreach ($pdo->listDatabases() as $name) {

            $databaseMetaInfos[] = $this->buildDatabaseMetaInfo(
                $this->di->db->getConnection(),
                $name,
                $pdo->fetchReuseTableInfo("SELECT * FROM `" . $name . "`.`" . Settings::REUSE_TABLE . "` LIMIT 0, 1"),
                $sourceFilesHash
            );
        }
        return array_values(array_filter($databaseMetaInfos));
    }

    /**
     * Build DatabaseMetaInfo objects for a database.
     *
     * @param string        $connection      The connection the database is within.
     * @param string        $name            The database's name.
     * @param stdClass|null $reuseInfo       The reuse info from the database.
     * @param string        $sourceFilesHash The current files-hash based on the database-building file content.
     * @return DatabaseMetaInfo|null
     */
    private function buildDatabaseMetaInfo(
        string $connection,
        string $name,
<<<<<<< HEAD
        $origDBName,
        $reuseInfo,
=======
        ?stdClass $reuseInfo,
>>>>>>> 905e4863
        string $sourceFilesHash
    ) {

        if (!$reuseInfo) {
            return null;
        }

        if ($reuseInfo->project_name != $this->config->projectName) {
            return null;
        }

        $isValid = (
            $reuseInfo->reuse_table_version == Settings::REUSE_TABLE_VERSION
            && $reuseInfo->source_files_hash == $sourceFilesHash
        );

        $databaseMetaInfo = new DatabaseMetaInfo(
            $connection,
            $name,
            DateTime::createFromFormat('Y-m-d H:i:s', $reuseInfo->last_used ?? null, new DateTimeZone('UTC')) ?: null,
            $isValid,
            function () use ($name) { return $this->size($name); },
            $this->config->invalidationGraceSeconds
        );
        $databaseMetaInfo->setDeleteCallback(
            function () use ($databaseMetaInfo) { return $this->removeDatabase($databaseMetaInfo); }
        );
        return $databaseMetaInfo;
    }

    /**
     * Remove the given database.
     *
     * @param DatabaseMetaInfo $databaseMetaInfo The info object representing the database.
     * @return boolean
     */
    private function removeDatabase(DatabaseMetaInfo $databaseMetaInfo): bool
    {
        $logTimer = $this->di->log->newTimer();

        $pdo = $this->di->db->newPDO(null, $databaseMetaInfo->connection);
        if ($pdo->dropDatabase("DROP DATABASE IF EXISTS `$databaseMetaInfo->name`")) {
            $this->di->log->info(
                'Removed ' . (!$databaseMetaInfo->isValid ? 'old ' : '') . "database: \"$databaseMetaInfo->name\"",
                $logTimer
            );
            return true;
        }
        return false;
    }

    /**
     * Get the database's size in bytes.
     *
     * @param string $database The database to get the size of.
     * @return integer|null
     */
    private function size(string $database)
    {
        $pdo = $this->di->db->newPDO();
        $size = $pdo->size(
            "SELECT SUM(DATA_LENGTH + INDEX_LENGTH) AS size "
            . "FROM INFORMATION_SCHEMA.TABLES "
            . "WHERE TABLE_SCHEMA = '$database'"
        );
        return (is_integer($size) ? $size :  null);
    }
}<|MERGE_RESOLUTION|>--- conflicted
+++ resolved
@@ -31,59 +31,48 @@
      * @param boolean $reusable        Whether this database can be reused or not.
      * @return void
      */
-    public function writeReuseMetaData(
-        string $origDBName,
-        string $sourceFilesHash,
-        string $scenarioHash,
-        bool $reusable
-    ) {
-
+    public function writeReuseMetaData(string $origDBName, string $sourceFilesHash, string $scenarioHash, bool $reusable)
+    {
         $this->removeReuseMetaTable();
-
-        $this->di->db->statement(
-            "CREATE TABLE `" . Settings::REUSE_TABLE . "` ("
-            . "`project_name` varchar(255), "
-            . "`reuse_table_version` varchar(16), "
-            . "`orig_db_name` varchar(255) NOT NULL, "
-            . "`source_files_hash` varchar(255) NOT NULL, "
-            . "`scenario_hash` varchar(255) NOT NULL, "
-            . "`reusable` tinyint unsigned, "
-            . "`inside_transaction` tinyint unsigned, "
-            . "`last_used` timestamp"
-            . ")"
-        );
-        $this->di->db->insert(
-            "INSERT INTO `" . Settings::REUSE_TABLE . "` ("
-                . "`project_name`, "
-                . "`reuse_table_version`, "
-                . "`orig_db_name`, "
-                . "`source_files_hash`, "
-                . "`scenario_hash`, "
-                . "`reusable`, "
-                . "`inside_transaction`, "
-                . "`last_used`"
-            . ") "
-            . "VALUES ("
-                . ":projectName, "
-                . ":reuseTableVersion, "
-                . ":origDBName, "
-                . ":sourceFilesHash, "
-                . ":scenarioHash, "
-                . ":reusable, "
-                . ":insideTransaction, "
-                . ":lastUsed"
-            . ")",
-            [
-                'projectName' => $this->config->projectName,
-                'reuseTableVersion' => Settings::REUSE_TABLE_VERSION,
-                'origDBName' => $origDBName,
-                'sourceFilesHash' => $sourceFilesHash,
-                'scenarioHash' => $scenarioHash,
-                'reusable' => (int) $reusable,
-                'insideTransaction' => 0,
-                'lastUsed' => (new DateTime('now', new DateTimeZone('UTC')))->format('Y-m-d H:i:s'),
-            ]
-        );
+        $this->di->db->statement("CREATE TABLE `" . Settings::REUSE_TABLE . "` ("
+        . "`project_name` varchar(255), "
+        . "`reuse_table_version` varchar(16), "
+        . "`orig_db_name` varchar(255) NOT NULL, "
+        . "`source_files_hash` varchar(255) NOT NULL, "
+        . "`scenario_hash` varchar(255) NOT NULL, "
+        . "`reusable` tinyint unsigned, "
+        . "`inside_transaction` tinyint unsigned, "
+        . "`last_used` timestamp"
+        . ")");
+        $this->di->db->insert("INSERT INTO `" . Settings::REUSE_TABLE . "` ("
+            . "`project_name`, "
+            . "`reuse_table_version`, "
+            . "`orig_db_name`, "
+            . "`source_files_hash`, "
+            . "`scenario_hash`, "
+            . "`reusable`, "
+            . "`inside_transaction`, "
+            . "`last_used`"
+        . ") "
+        . "VALUES ("
+            . ":projectName, "
+            . ":reuseTableVersion, "
+            . ":origDBName, "
+            . ":sourceFilesHash, "
+            . ":scenarioHash, "
+            . ":reusable, "
+            . ":insideTransaction, "
+            . ":lastUsed"
+        . ")", [
+            'projectName' => $this->config->projectName,
+            'reuseTableVersion' => Settings::REUSE_TABLE_VERSION,
+            'origDBName' => $origDBName,
+            'sourceFilesHash' => $sourceFilesHash,
+            'scenarioHash' => $scenarioHash,
+            'reusable' => (int) $reusable,
+            'insideTransaction' => 0,
+            'lastUsed' => (new DateTime('now', new DateTimeZone('UTC')))->format('Y-m-d H:i:s'),
+        ]);
     }
 
     /**
@@ -91,7 +80,7 @@
      *
      * @return void
      */
-    public function removeReuseMetaTable(): void
+    public function removeReuseMetaTable()
     {
         $this->di->db->statement("DROP TABLE IF EXISTS `" . Settings::REUSE_TABLE . "`");
     }
@@ -114,34 +103,24 @@
         } catch (Throwable $e) {
             return false;
         }
-
         if (!$reuseInfo) {
             return false;
         }
-
         if ($reuseInfo->project_name != $this->config->projectName) {
-            throw AdaptBuildException::databaseOwnedByAnotherProject(
-                (string) $this->config->database,
-                $reuseInfo->project_name
-            );
-        }
-
+            throw AdaptBuildException::databaseOwnedByAnotherProject((string) $this->config->database, $reuseInfo->project_name);
+        }
         if ($reuseInfo->reuse_table_version != Settings::REUSE_TABLE_VERSION) {
             return false;
         }
-
         if ($reuseInfo->source_files_hash != $sourceFilesHash) {
             return false;
         }
-
         if ($reuseInfo->scenario_hash != $scenarioHash) {
             return false;
         }
-
         if (!$reuseInfo->reusable) {
             return false;
         }
-
         if ($reuseInfo->inside_transaction) {
 //            $this->di->log->warning(
 //                'The previous transaction for database "' . $this->config->database . '" '
@@ -149,7 +128,6 @@
 //            );
             return false;
         }
-
         return true;
     }
 
@@ -184,12 +162,7 @@
         $pdo = $this->di->db->newPDO();
         foreach ($pdo->listDatabases() as $name) {
 
-            $databaseMetaInfos[] = $this->buildDatabaseMetaInfo(
-                $this->di->db->getConnection(),
-                $name,
-                $pdo->fetchReuseTableInfo("SELECT * FROM `" . $name . "`.`" . Settings::REUSE_TABLE . "` LIMIT 0, 1"),
-                $sourceFilesHash
-            );
+            $databaseMetaInfos[] = $this->buildDatabaseMetaInfo($this->di->db->getConnection(), $name, $pdo->fetchReuseTableInfo("SELECT * FROM `" . $name . "`.`" . Settings::REUSE_TABLE . "` LIMIT 0, 1"), $sourceFilesHash);
         }
         return array_values(array_filter($databaseMetaInfos));
     }
@@ -203,42 +176,24 @@
      * @param string        $sourceFilesHash The current files-hash based on the database-building file content.
      * @return DatabaseMetaInfo|null
      */
-    private function buildDatabaseMetaInfo(
-        string $connection,
-        string $name,
-<<<<<<< HEAD
-        $origDBName,
-        $reuseInfo,
-=======
-        ?stdClass $reuseInfo,
->>>>>>> 905e4863
-        string $sourceFilesHash
-    ) {
-
+    private function buildDatabaseMetaInfo(string $connection, string $name, $reuseInfo, string $sourceFilesHash)
+    {
         if (!$reuseInfo) {
             return null;
         }
-
         if ($reuseInfo->project_name != $this->config->projectName) {
             return null;
         }
-
         $isValid = (
             $reuseInfo->reuse_table_version == Settings::REUSE_TABLE_VERSION
             && $reuseInfo->source_files_hash == $sourceFilesHash
         );
-
-        $databaseMetaInfo = new DatabaseMetaInfo(
-            $connection,
-            $name,
-            DateTime::createFromFormat('Y-m-d H:i:s', $reuseInfo->last_used ?? null, new DateTimeZone('UTC')) ?: null,
-            $isValid,
-            function () use ($name) { return $this->size($name); },
-            $this->config->invalidationGraceSeconds
-        );
-        $databaseMetaInfo->setDeleteCallback(
-            function () use ($databaseMetaInfo) { return $this->removeDatabase($databaseMetaInfo); }
-        );
+        $databaseMetaInfo = new DatabaseMetaInfo($connection, $name, DateTime::createFromFormat('Y-m-d H:i:s', $reuseInfo->last_used ?? null, new DateTimeZone('UTC')) ?: null, $isValid, function () use ($name) {
+            return $this->size($name);
+        }, $this->config->invalidationGraceSeconds);
+        $databaseMetaInfo->setDeleteCallback(function () use ($databaseMetaInfo) {
+            return $this->removeDatabase($databaseMetaInfo);
+        });
         return $databaseMetaInfo;
     }
 
@@ -251,13 +206,9 @@
     private function removeDatabase(DatabaseMetaInfo $databaseMetaInfo): bool
     {
         $logTimer = $this->di->log->newTimer();
-
         $pdo = $this->di->db->newPDO(null, $databaseMetaInfo->connection);
         if ($pdo->dropDatabase("DROP DATABASE IF EXISTS `$databaseMetaInfo->name`")) {
-            $this->di->log->info(
-                'Removed ' . (!$databaseMetaInfo->isValid ? 'old ' : '') . "database: \"$databaseMetaInfo->name\"",
-                $logTimer
-            );
+            $this->di->log->info('Removed ' . (!$databaseMetaInfo->isValid ? 'old ' : '') . "database: \"$databaseMetaInfo->name\"", $logTimer);
             return true;
         }
         return false;
@@ -272,11 +223,9 @@
     private function size(string $database)
     {
         $pdo = $this->di->db->newPDO();
-        $size = $pdo->size(
-            "SELECT SUM(DATA_LENGTH + INDEX_LENGTH) AS size "
-            . "FROM INFORMATION_SCHEMA.TABLES "
-            . "WHERE TABLE_SCHEMA = '$database'"
-        );
+        $size = $pdo->size("SELECT SUM(DATA_LENGTH + INDEX_LENGTH) AS size "
+        . "FROM INFORMATION_SCHEMA.TABLES "
+        . "WHERE TABLE_SCHEMA = '$database'");
         return (is_integer($size) ? $size :  null);
     }
 }