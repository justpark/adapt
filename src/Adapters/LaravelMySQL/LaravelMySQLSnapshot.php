<?php

namespace CodeDistortion\Adapt\Adapters\LaravelMySQL;

use CodeDistortion\Adapt\Adapters\Interfaces\SnapshotInterface;
use CodeDistortion\Adapt\Adapters\Traits\InjectTrait;
use CodeDistortion\Adapt\Adapters\Traits\Laravel\LaravelHelperTrait;
use CodeDistortion\Adapt\Exceptions\AdaptSnapshotException;
use Throwable;

/**
 * Database-adapter methods related to managing Laravel/MySQL database snapshots.
 */
class LaravelMySQLSnapshot implements SnapshotInterface
{
    use InjectTrait;
    use LaravelHelperTrait;



    /** @var boolean|null An internal cache of whether the mysql client exists or not. */
    private static $mysqlClientExists;

    /** @var boolean|null An internal cache of whether mysqldump exists or not. */
    private static $mysqldumpExists;



    /**
     * Reset anything that should be reset between internal tests of the Adapt package.
     *
     * @return void
     */
    public static function resetStaticProps()
    {
        self::$mysqlClientExists = null;
        self::$mysqldumpExists = null;
    }


    /**
     * Determine if a snapshot can be made from this database.
     *
     * @return boolean
     */
    public function isSnapshottable(): bool
    {
        return true;
    }

    /**
     * Determine if snapshot files are simply copied when importing (e.g. for sqlite).
     *
     * @return boolean
     */
    public function snapshotFilesAreSimplyCopied(): bool
    {
        return false;
    }

    /**
     * Try and import the specified snapshot file.
     *
     * @param string  $path           The location of the snapshot file.
     * @param boolean $throwException Should an exception be thrown if the file doesn't exist?.
     * @return boolean
     * @throws AdaptSnapshotException When the import fails.
     */
    public function importSnapshot($path, $throwException = false): bool
    {
        if (!$this->di->filesystem->fileExists($path)) {
            if ($throwException) {
                throw AdaptSnapshotException::importFailed($path);
            }
            return false;
        }

        $this->ensureMysqlClientExists();

        $command = $this->configDTO->mysqlExecutablePath . ' '
            . '--host=' . escapeshellarg($this->conVal('host')) . ' '
            . '--port=' . escapeshellarg($this->conVal('port')) . ' '
            . '--user=' . escapeshellarg($this->conVal('username')) . ' '
            . '--password=' . escapeshellarg($this->conVal('password')) . ' '
            . escapeshellarg((string) $this->configDTO->database) . ' '
            . '< ' . escapeshellarg($path) . ' '
            . '2>/dev/null';

        $this->di->exec->run($command, $output, $returnVal);
        if ($returnVal != 0) {
            if ($throwException) {
                throw AdaptSnapshotException::mysqlImportError($path, $returnVal);
            }
            return false;
        }
        return true;
    }

    /**
     * Export the database to the specified snapshot file.
     *
     * @param string $path The location of the snapshot file.
     * @return void
     * @throws AdaptSnapshotException When the snapshot export fails.
     */
    public function takeSnapshot($path)
    {
        $this->ensureMysqlDumpExists();

        $tmpPath = "$path.tmp." . mt_rand();

        $command = $this->configDTO->mysqldumpExecutablePath . ' '
            . '--host=' . escapeshellarg($this->conVal('host')) . ' '
            . '--port=' . escapeshellarg($this->conVal('port')) . ' '
            . '--user=' . escapeshellarg($this->conVal('username')) . ' '
            . '--password=' . escapeshellarg($this->conVal('password')) . ' '
            . '--add-drop-table '
            . '--skip-lock-tables '
            . escapeshellarg((string) $this->configDTO->database) . ' '
            . '> ' . escapeshellarg($tmpPath) . ' '
            . '2>/dev/null';

        $this->di->exec->run($command, $output, $returnVal);
        if ($returnVal != 0) {
            throw AdaptSnapshotException::mysqlExportError($path, $returnVal);
        }

        try {
            if (!$this->di->filesystem->rename($tmpPath, $path)) {
                throw AdaptSnapshotException::mysqlExportErrorRenameTempFile($tmpPath, $path);
            }
        } catch (Throwable $e) {
            throw AdaptSnapshotException::mysqlExportErrorRenameTempFile($tmpPath, $path, $e);
        }
    }

    /**
     * Make sure that the mysql client exists.
     *
     * @return void
     * @throws AdaptSnapshotException When the mysql client can't be run.
     */
    private function ensureMysqlClientExists()
    {
<<<<<<< HEAD
        self::$mysqlClientExists = self::$mysqlClientExists ?? $this->di->exec->commandRuns($this->config->mysqlExecutablePath . ' --version');
=======
        self::$mysqlClientExists
            ??= $this->di->exec->commandRuns($this->configDTO->mysqlExecutablePath . ' --version');
>>>>>>> 63dfaa05

        if (!self::$mysqlClientExists) {
            throw AdaptSnapshotException::mysqlClientNotPresent($this->configDTO->mysqlExecutablePath);
        }
    }

    /**
     * Make sure that mysqldump exists.
     *
     * @return void
     * @throws AdaptSnapshotException When mysqldump can't be run.
     */
    private function ensureMysqlDumpExists()
    {
<<<<<<< HEAD
        self::$mysqldumpExists = self::$mysqldumpExists ?? $this->di->exec->commandRuns($this->config->mysqldumpExecutablePath . ' --version');
=======
        self::$mysqldumpExists
            ??= $this->di->exec->commandRuns($this->configDTO->mysqldumpExecutablePath . ' --version');
>>>>>>> 63dfaa05

        if (!self::$mysqldumpExists) {
            throw AdaptSnapshotException::mysqldumpNotPresent($this->configDTO->mysqldumpExecutablePath);
        }
    }
}<|MERGE_RESOLUTION|>--- conflicted
+++ resolved
@@ -142,12 +142,7 @@
      */
     private function ensureMysqlClientExists()
     {
-<<<<<<< HEAD
-        self::$mysqlClientExists = self::$mysqlClientExists ?? $this->di->exec->commandRuns($this->config->mysqlExecutablePath . ' --version');
-=======
-        self::$mysqlClientExists
-            ??= $this->di->exec->commandRuns($this->configDTO->mysqlExecutablePath . ' --version');
->>>>>>> 63dfaa05
+        self::$mysqlClientExists = self::$mysqlClientExists ?? $this->di->exec->commandRuns($this->configDTO->mysqlExecutablePath . ' --version');
 
         if (!self::$mysqlClientExists) {
             throw AdaptSnapshotException::mysqlClientNotPresent($this->configDTO->mysqlExecutablePath);
@@ -162,12 +157,7 @@
      */
     private function ensureMysqlDumpExists()
     {
-<<<<<<< HEAD
-        self::$mysqldumpExists = self::$mysqldumpExists ?? $this->di->exec->commandRuns($this->config->mysqldumpExecutablePath . ' --version');
-=======
-        self::$mysqldumpExists
-            ??= $this->di->exec->commandRuns($this->configDTO->mysqldumpExecutablePath . ' --version');
->>>>>>> 63dfaa05
+        self::$mysqldumpExists = self::$mysqldumpExists ?? $this->di->exec->commandRuns($this->configDTO->mysqldumpExecutablePath . ' --version');
 
         if (!self::$mysqldumpExists) {
             throw AdaptSnapshotException::mysqldumpNotPresent($this->configDTO->mysqldumpExecutablePath);
