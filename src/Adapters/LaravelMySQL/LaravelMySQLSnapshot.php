--- conflicted
+++ resolved
@@ -69,11 +69,7 @@
      * @return boolean
      * @throws AdaptSnapshotException When the import fails.
      */
-<<<<<<< HEAD
-    public function importSnapshot($path, $throwException = false): bool
-=======
-    public function importSnapshot(string $path, bool $throwExceptionIfNotExists = false): bool
->>>>>>> dafffc1f
+    public function importSnapshot($path, $throwExceptionIfNotExists = false): bool
     {
         if (!$this->di->filesystem->fileExists($path)) {
             if ($throwExceptionIfNotExists) {
@@ -172,7 +168,7 @@
      * @return void
      * @throws AdaptSnapshotException When renaming fails.
      */
-    private function renameTempFile(string $tmpPath, string $path): void
+    private function renameTempFile(string $tmpPath, string $path)
     {
         try {
             if (!$this->di->filesystem->rename($tmpPath, $path)) {
