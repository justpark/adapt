--- conflicted
+++ resolved
@@ -29,7 +29,7 @@
      * @param string|null $buildChecksum The current build-checksum.
      * @return DatabaseMetaInfo[]
      */
-    public function findDatabases(?string $buildChecksum): array
+    public function findDatabases($buildChecksum): array
     {
         $logTimer = $this->di->log->newTimer();
 
@@ -94,7 +94,7 @@
      * @param string $database The database to check.
      * @return boolean
      */
-    abstract protected function shouldIgnoreDatabase(string $database): bool;
+    abstract protected function shouldIgnoreDatabase($database): bool;
 
     /**
      * Build DatabaseMetaInfo objects for a database.
@@ -103,7 +103,7 @@
      * @param string|null $buildChecksum The current build-checksum.
      * @return DatabaseMetaInfo|null
      */
-    abstract protected function buildDatabaseMetaInfo(string $database, ?string $buildChecksum): ?DatabaseMetaInfo;
+    abstract protected function buildDatabaseMetaInfo($database, $buildChecksum);
 
     /**
      * Build DatabaseMetaInfo objects for a database.
@@ -114,21 +114,12 @@
      * @param string|null   $buildChecksum The current build-checksum.
      * @return DatabaseMetaInfo|null
      */
-<<<<<<< HEAD
-    protected function buildDatabaseMetaInfo(
+    protected function buildDatabaseMetaInfoX(
         $connection,
         $name,
         $reuseInfo,
-        $buildHash
+        $buildChecksum
     ) {
-=======
-    protected function buildDatabaseMetaInfoX(
-        string $connection,
-        string $name,
-        ?stdClass $reuseInfo,
-        ?string $buildChecksum
-    ): ?DatabaseMetaInfo {
->>>>>>> a67beb6d
 
         if (!$reuseInfo) {
             return null;
