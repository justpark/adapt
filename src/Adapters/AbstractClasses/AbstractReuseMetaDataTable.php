<?php

namespace CodeDistortion\Adapt\Adapters\AbstractClasses;

use CodeDistortion\Adapt\Adapters\Interfaces\ReuseMetaDataTableInterface;
use CodeDistortion\Adapt\Adapters\Traits\InjectTrait;
use CodeDistortion\Adapt\Exceptions\AdaptBuildException;
use CodeDistortion\Adapt\Support\Settings;
use DateTime;
use DateTimeZone;
use stdClass;
use Throwable;

/**
 * Database-adapter methods related to managing reuse meta-data.
 */
abstract class AbstractReuseMetaDataTable implements ReuseMetaDataTableInterface
{
    use InjectTrait;

    /** @var string|null The reason why the database can't be reused. */
    private $cantReuseReason;



    /**
     * Load the reuse details from the meta-data table.
     *
     * @return stdClass|null
     */
    abstract protected function loadReuseInfo();

    /**
     * Check to see if the database can be reused.
     *
     * @param string|null $buildChecksum    The current build-checksum.
     * @param string|null $scenarioChecksum The current scenario-checksum.
     * @param string|null $projectName      The project-name.
     * @param string      $database         The database being built.
     * @return boolean
     * @throws AdaptBuildException When the database is owned by another project.
     */
    public function dbIsCleanForReuse(
<<<<<<< HEAD
        $buildHash,
        $scenarioHash,
        $projectName,
        $database
=======
        ?string $buildChecksum,
        ?string $scenarioChecksum,
        ?string $projectName,
        string $database
>>>>>>> a67beb6d
    ): bool {

        $this->cantReuseReason = null;

        try {
            $reuseInfo = $this->loadReuseInfo();
        } catch (Throwable $e) {
            $this->cantReuseReason = "An exception occurred when reading the re-use info - \"{$e->getMessage()}\"";
            return false;
        }

        if (!$reuseInfo) {
            $this->cantReuseReason = "the re-use info row doesn't exist";
            return false;
        }

        if ($reuseInfo->project_name !== $projectName) {
            $this->cantReuseReason = "the database is owned by another project "
                . "{$this->renderComparison($reuseInfo->project_name, $projectName)}";
            throw AdaptBuildException::databaseOwnedByAnotherProject($database, $reuseInfo->project_name);
        }

        if ($reuseInfo->reuse_table_version != Settings::REUSE_TABLE_VERSION) {
            $this->cantReuseReason = "the reuse version doesn't match";
            return false;
        }

        if ($reuseInfo->build_checksum !== $buildChecksum) {
            $this->cantReuseReason = "the build-checksum doesn't match "
                . "{$this->renderComparison($reuseInfo->build_checksum, $buildChecksum)}";
            return false;
        }

        if ($reuseInfo->scenario_checksum !== $scenarioChecksum) {
            $this->cantReuseReason = "the scenario-checksum doesn't match "
                . "{$this->renderComparison($reuseInfo->scenario_checksum, $scenarioChecksum)}";
            return false;
        }

        if (($reuseInfo->transaction_reusable === 0) || ($reuseInfo->transaction_reusable === false)) {
            $this->cantReuseReason = "the wrapper-transaction was committed";
            return false;
        }

        if (($reuseInfo->journal_reusable === 0) || ($reuseInfo->journal_reusable === false)) {
            $this->cantReuseReason = "the rewind journaling failed";
            return false;
        }

        if (($reuseInfo->validation_passed === 0) || ($reuseInfo->validation_passed === false)) {
            $this->cantReuseReason = "the post-test database validation failed";
            return false;
        }

        if (!$reuseInfo->transaction_reusable && !$reuseInfo->journal_reusable) {
            $this->cantReuseReason = "no re-use mechanism was used";
            return false;
        }

        return true;
    }

    /**
     * Get the reason why the database couldn't be reused.
     *
     * @return string|null
     */
    public function getCantReuseReason()
    {
        return $this->cantReuseReason;
    }

    /**
     * Render the comparison of two database values.
     *
     * @param string|null $value1 The first value to compare.
     * @param string|null $value2 The second value to compare.
     * @return string
     */
    private function renderComparison($value1, $value2): string
    {
        return "({$this->renderDbValue($value1)} != {$this->renderDbValue($value2)})";
    }

    /**
     * Escape a database value, for reading.
     *
     * @param string|null $value The value to escape.
     * @return string
     */
    private function renderDbValue($value): string
    {
        return !is_null($value) ? "\"$value\"" : 'null';
    }

    /**
     * Render the current time in UTC as a string.
     *
     * @return string
     */
    protected function nowUtcString(): string
    {
        return (new DateTime('now', new DateTimeZone('UTC')))->format('Y-m-d H:i:s');
    }
}<|MERGE_RESOLUTION|>--- conflicted
+++ resolved
@@ -41,17 +41,10 @@
      * @throws AdaptBuildException When the database is owned by another project.
      */
     public function dbIsCleanForReuse(
-<<<<<<< HEAD
-        $buildHash,
-        $scenarioHash,
+        $buildChecksum,
+        $scenarioChecksum,
         $projectName,
         $database
-=======
-        ?string $buildChecksum,
-        ?string $scenarioChecksum,
-        ?string $projectName,
-        string $database
->>>>>>> a67beb6d
     ): bool {
 
         $this->cantReuseReason = null;
