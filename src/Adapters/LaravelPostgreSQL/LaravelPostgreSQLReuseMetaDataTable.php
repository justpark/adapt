<?php

namespace CodeDistortion\Adapt\Adapters\LaravelPostgreSQL;

use CodeDistortion\Adapt\Adapters\AbstractClasses\AbstractReuseMetaDataTable;
use CodeDistortion\Adapt\Adapters\Interfaces\ReuseMetaDataTableInterface;
use CodeDistortion\Adapt\Support\Settings;
use stdClass;

/**
 * Database-adapter methods related to managing Laravel/PostgreSQL reuse meta-data.
 */
class LaravelPostgreSQLReuseMetaDataTable extends AbstractReuseMetaDataTable implements ReuseMetaDataTableInterface
{
    /**
     * Insert details to the database to help identify if it can be reused or not.
     *
     * @param string      $origDBName       The name of the database that this test-database is for.
     * @param string|null $buildChecksum    The current build-checksum.
     * @param string|null $snapshotChecksum The current snapshot-checksum.
     * @param string|null $scenarioChecksum The current scenario-checksum.
     * @return void
     */
    public function createReuseMetaDataTable(
<<<<<<< HEAD
        $origDBName,
        $buildHash,
        $snapshotHash,
        $scenarioHash
    ) {
=======
        string $origDBName,
        ?string $buildChecksum,
        ?string $snapshotChecksum,
        ?string $scenarioChecksum
    ): void {
>>>>>>> a67beb6d

        $this->removeReuseMetaTable();

        $this->di->db->statement(
            "CREATE TABLE \"" . Settings::REUSE_TABLE . "\" ("
            . "\"project_name\" character varying(255), "
            . "\"reuse_table_version\" character varying(16), "
            . "\"orig_db_name\" character varying(255) NOT NULL, "
            . "\"build_checksum\" character varying(32) NULL, "
            . "\"snapshot_checksum\" character varying(32) NULL, "
            . "\"scenario_checksum\" character varying(32) NULL, "
            . "\"transaction_reusable\" boolean NULL, "
            . "\"journal_reusable\" boolean NULL, "
            . "\"validation_passed\" boolean NULL, "
            . "\"last_used\" timestamp"
            . ")"
        );

        $this->di->db->insert(
            "INSERT INTO \"" . Settings::REUSE_TABLE . "\" ("
                . "\"project_name\", "
                . "\"reuse_table_version\", "
                . "\"orig_db_name\", "
                . "\"build_checksum\", "
                . "\"snapshot_checksum\", "
                . "\"scenario_checksum\", "
                . "\"transaction_reusable\", "
                . "\"journal_reusable\", "
                . "\"validation_passed\", "
                . "\"last_used\""
            . ") "
            . "VALUES ("
                . ":projectName, "
                . ":reuseTableVersion, "
                . ":origDBName, "
                . ":buildChecksum, "
                . ":snapshotChecksum, "
                . ":scenarioChecksum, "
                . ":transactionReusable, "
                . ":journalReusable, "
                . ":validationPassed, "
                . ":lastUsed"
            . ")",
            [
                'projectName' => $this->configDTO->projectName,
                'reuseTableVersion' => Settings::REUSE_TABLE_VERSION,
                'origDBName' => $origDBName,
                'buildChecksum' => $buildChecksum,
                'snapshotChecksum' => $snapshotChecksum,
                'scenarioChecksum' => $scenarioChecksum,
                'transactionReusable' => null,
                'journalReusable' => null,
                'validationPassed' => null,
                'lastUsed' => $this->nowUtcString(),
            ]
        );
    }

    /**
     * Update the last-used field in the meta-table.
     *
     * @return void
     */
    public function updateMetaTableLastUsed()
    {
        $this->di->db->update(
            "UPDATE \"" . Settings::REUSE_TABLE . "\" SET \"last_used\" = ?",
            [$this->nowUtcString()]
        );
    }

    /**
     * Remove the re-use meta-data table.
     *
     * @return void
     */
    public function removeReuseMetaTable()
    {
        $this->di->db->statement("DROP TABLE IF EXISTS \"" . Settings::REUSE_TABLE . "\"");
    }

    /**
     * Load the reuse details from the meta-data table.
     *
     * @return stdClass|null
     */
    protected function loadReuseInfo()
    {
        $rows = $this->di->db->select("SELECT * FROM \"" . Settings::REUSE_TABLE . "\" LIMIT 1 OFFSET 0");
        return $rows[0] ?? null;
    }
}<|MERGE_RESOLUTION|>--- conflicted
+++ resolved
@@ -22,19 +22,11 @@
      * @return void
      */
     public function createReuseMetaDataTable(
-<<<<<<< HEAD
         $origDBName,
-        $buildHash,
-        $snapshotHash,
-        $scenarioHash
+        $buildChecksum,
+        $snapshotChecksum,
+        $scenarioChecksum
     ) {
-=======
-        string $origDBName,
-        ?string $buildChecksum,
-        ?string $snapshotChecksum,
-        ?string $scenarioChecksum
-    ): void {
->>>>>>> a67beb6d
 
         $this->removeReuseMetaTable();
 
