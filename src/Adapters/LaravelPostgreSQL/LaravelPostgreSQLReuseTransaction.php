<?php

namespace CodeDistortion\Adapt\Adapters\LaravelPostgreSQL;

use CodeDistortion\Adapt\Adapters\Interfaces\ReuseTransactionInterface;
use CodeDistortion\Adapt\Adapters\Traits\InjectTrait;
use CodeDistortion\Adapt\Support\LaravelSupport;
use CodeDistortion\Adapt\Support\Settings;
use stdClass;
use Throwable;

/**
 * Database-adapter methods related to managing Laravel/PostgreSQL reuse through transactions.
 */
class LaravelPostgreSQLReuseTransaction implements ReuseTransactionInterface
{
    use InjectTrait;



    /**
     * Determine if a transaction can be used on this database (for database re-use).
     *
     * @return boolean
     */
    public function supportsTransactions(): bool
    {
        return true;
    }



    /**
     * Start the wrapper-transaction.
     *
     * @return void
     */
<<<<<<< HEAD
    public function applyTransaction()
=======
    public function startTransaction(): void
>>>>>>> a67beb6d
    {
        $this->di->db->update("UPDATE \"" . Settings::REUSE_TABLE . "\" SET \"transaction_reusable\" = TRUE");
        LaravelSupport::startTransaction($this->configDTO->connection);
        $this->di->db->update("UPDATE \"" . Settings::REUSE_TABLE . "\" SET \"transaction_reusable\" = FALSE");
    }

    /**
     * Roll-back the wrapper-transaction.
     *
     * @return void
     */
    public function rollBackTransaction(): void
    {
        LaravelSupport::rollBackTransaction($this->configDTO->connection);
    }

    /**
     * Check if the transaction was committed.
     *
     * @return boolean
     */
    public function wasTransactionCommitted(): bool
    {
        try {
            $rows = $this->di->db->select(
                "SELECT \"transaction_reusable\" FROM \"" . Settings::REUSE_TABLE . "\" LIMIT 1 OFFSET 0"
            );

            /** @var stdClass|null $reuseInfo */
            $reuseInfo = $rows[0] ?? null;

            return ($reuseInfo->transaction_reusable ?? null) === false;

        } catch (Throwable $e) {
            return false;
        }
    }
}<|MERGE_RESOLUTION|>--- conflicted
+++ resolved
@@ -35,11 +35,7 @@
      *
      * @return void
      */
-<<<<<<< HEAD
-    public function applyTransaction()
-=======
-    public function startTransaction(): void
->>>>>>> a67beb6d
+    public function startTransaction()
     {
         $this->di->db->update("UPDATE \"" . Settings::REUSE_TABLE . "\" SET \"transaction_reusable\" = TRUE");
         LaravelSupport::startTransaction($this->configDTO->connection);
@@ -51,7 +47,7 @@
      *
      * @return void
      */
-    public function rollBackTransaction(): void
+    public function rollBackTransaction()
     {
         LaravelSupport::rollBackTransaction($this->configDTO->connection);
     }
