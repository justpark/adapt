--- conflicted
+++ resolved
@@ -22,170 +22,6 @@
 
 
     /**
-<<<<<<< HEAD
-     * Insert details to the database to help identify if it can be reused or not.
-     *
-     * @param string  $origDBName          The name of the database that this test-database is for.
-     * @param string  $buildHash           The current build-hash.
-     * @param string  $snapshotHash        The current snapshot-hash.
-     * @param string  $scenarioHash        The current scenario-hash.
-     * @param boolean $transactionReusable Whether this database can be reused because of a transaction or not.
-     * @param boolean $journalReusable     Whether this database can be reused because of journaling or not.
-     * @param boolean $willVerify          Whether this database will be verified or not.
-     * @return void
-     */
-    public function writeReuseMetaData(
-        $origDBName,
-        $buildHash,
-        $snapshotHash,
-        $scenarioHash,
-        $transactionReusable,
-        $journalReusable,
-        $willVerify
-    ) {
-
-        $this->removeReuseMetaTable();
-
-        $table = Settings::REUSE_TABLE;
-
-        $this->di->db->statement(
-            "CREATE TABLE `$table` ("
-            . "`project_name` varchar(255), "
-            . "`reuse_table_version` varchar(16), "
-            . "`orig_db_name` varchar(255) NOT NULL, "
-            . "`build_hash` varchar(32) NOT NULL, "
-            . "`snapshot_hash` varchar(32) NOT NULL, "
-            . "`scenario_hash` varchar(32) NOT NULL, "
-            . "`transaction_reusable` tinyint unsigned NULL, "
-            . "`journal_reusable` tinyint unsigned NULL, "
-            . "`validation_passed` tinyint unsigned NULL, "
-            . "`last_used` timestamp"
-            . ")"
-        );
-
-        $this->di->db->insert(
-            "INSERT INTO `$table` ("
-                . "`project_name`, "
-                . "`reuse_table_version`, "
-                . "`orig_db_name`, "
-                . "`build_hash`, "
-                . "`snapshot_hash`, "
-                . "`scenario_hash`, "
-                . "`transaction_reusable`, "
-                . "`journal_reusable`, "
-                . "`validation_passed`, "
-                . "`last_used`"
-            . ") "
-            . "VALUES ("
-                . ":projectName, "
-                . ":reuseTableVersion, "
-                . ":origDBName, "
-                . ":buildHash, "
-                . ":snapshotHash, "
-                . ":scenarioHash, "
-                . ":transactionReusable, "
-                . ":journalReusable, "
-                . ":validationPassed, "
-                . ":lastUsed"
-            . ")",
-            [
-                'projectName' => $this->configDTO->projectName,
-                'reuseTableVersion' => Settings::REUSE_TABLE_VERSION,
-                'origDBName' => $origDBName,
-                'buildHash' => $buildHash,
-                'snapshotHash' => $snapshotHash,
-                'scenarioHash' => $scenarioHash,
-                'transactionReusable' => $transactionReusable ? 1 : null,
-                'journalReusable' => $journalReusable ? 1 : null,
-                'validationPassed' => $willVerify ? 1 : null,
-                'lastUsed' => (new DateTime('now', new DateTimeZone('UTC')))->format('Y-m-d H:i:s'),
-            ]
-        );
-    }
-
-    /**
-     * Remove the re-use meta-data table.
-     *
-     * @return void
-     */
-    public function removeReuseMetaTable()
-    {
-        $this->di->db->statement("DROP TABLE IF EXISTS `" . Settings::REUSE_TABLE . "`");
-    }
-
-    /**
-     * Check to see if the database can be reused.
-     *
-     * @param string $buildHash    The current build-hash.
-     * @param string $scenarioHash The current scenario-hash.
-     * @param string $projectName  The project-name.
-     * @param string $database     The database being built.
-     * @return boolean
-     * @throws AdaptBuildException When the database is owned by another project.
-     */
-    public function dbIsCleanForReuse(
-        $buildHash,
-        $scenarioHash,
-        $projectName,
-        $database
-    ): bool {
-
-        try {
-            $rows = $this->di->db->select("SELECT * FROM `" . Settings::REUSE_TABLE . "` LIMIT 0, 1");
-            /** @var stdClass|null $reuseInfo */
-            $reuseInfo = $rows[0] ?? null;
-        } catch (Throwable $e) {
-            return false;
-        }
-
-        if (!$reuseInfo) {
-            return false;
-        }
-
-        if ($reuseInfo->project_name != $projectName) {
-            throw AdaptBuildException::databaseOwnedByAnotherProject($database, $reuseInfo->project_name);
-        }
-
-        if ($reuseInfo->reuse_table_version != Settings::REUSE_TABLE_VERSION) {
-            return false;
-        }
-
-        if ($reuseInfo->build_hash != $buildHash) {
-            return false;
-        }
-
-        if ($reuseInfo->scenario_hash != $scenarioHash) {
-            return false;
-        }
-
-        if ($reuseInfo->transaction_reusable === 0) {
-//            $this->di->log->warning(
-//                'The previous transaction for database "' . $database . '" '
-//                . 'was committed instead of being rolled-back'
-//            );
-            return false;
-        }
-
-        if ($reuseInfo->journal_reusable === 0) {
-            return false;
-        }
-
-        if ($reuseInfo->validation_passed === 0) {
-            return false;
-        }
-
-        if (!$reuseInfo->transaction_reusable && !$reuseInfo->journal_reusable) {
-            return false;
-        }
-
-        return true;
-    }
-
-
-
-    /**
-=======
->>>>>>> e21ad453
      * Determine if a transaction can be used on this database (for database re-use).
      *
      * @return boolean
