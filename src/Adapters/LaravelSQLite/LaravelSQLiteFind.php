--- conflicted
+++ resolved
@@ -19,11 +19,7 @@
      *
      * @return string[]
      */
-<<<<<<< HEAD
-    public function findDatabases($origDBName, $buildHash): array
-=======
     protected function listDatabases(): array
->>>>>>> a67beb6d
     {
         return $this->di->filesystem->dirExists($this->configDTO->storageDir)
             ? $this->di->filesystem->filesInDir($this->configDTO->storageDir)
@@ -36,7 +32,7 @@
      * @param string $database The database to check.
      * @return boolean
      */
-    protected function shouldIgnoreDatabase(string $database): bool
+    protected function shouldIgnoreDatabase($database): bool
     {
         // ignore other files
         $temp = (array) preg_split('/[\\\\\/]+/', $database);
@@ -51,7 +47,7 @@
      * @param string|null $buildChecksum The current build-checksum.
      * @return DatabaseMetaInfo|null
      */
-    protected function buildDatabaseMetaInfo(string $database, ?string $buildChecksum): ?DatabaseMetaInfo
+    protected function buildDatabaseMetaInfo($database, $buildChecksum)
     {
         $pdo = $this->di->db->newPDO($database);
         return $this->buildDatabaseMetaInfoX(
