<?php

namespace CodeDistortion\Adapt\Adapters\LaravelSQLite;

use CodeDistortion\Adapt\Adapters\Interfaces\NameInterface;
use CodeDistortion\Adapt\Adapters\Traits\InjectTrait;
use CodeDistortion\Adapt\Adapters\Traits\SQLite\SQLiteHelperTrait;
use CodeDistortion\Adapt\Exceptions\AdaptBuildException;

/**
 * Database-adapter methods related to naming Laravel/SQLite database things.
 */
class LaravelSQLiteName implements NameInterface
{
    use InjectTrait;
    use SQLiteHelperTrait;



    /**
     * Build a scenario database name.
     *
     * @param boolean     $usingScenarios     Whether scenarios are being used or not.
     * @param string|null $dbNameChecksumPart The current database part, based on the snapshot checksum.
     * @return string
     * @throws AdaptBuildException When the database name is invalid.
     */
<<<<<<< HEAD
    public function generateDBName($usingScenarios, $dbNameHashPart): string
=======
    public function generateDBName(bool $usingScenarios, ?string $dbNameChecksumPart): string
>>>>>>> a67beb6d
    {
        $database = $this->configDTO->origDatabase;

        if ($this->isMemoryDatabase()) {
            return $database; // ":memory:"
        }

        if ((mb_strpos($database, '/') !== false) || (mb_strpos($database, '\\') !== false)) {
            throw AdaptBuildException::SQLiteDatabaseNameContainsDirectoryParts($database);
        }

        if ($usingScenarios) {
            $dbNameChecksumPart = str_replace('_', '-', (string) $dbNameChecksumPart);
            $filename = $this->pickBaseFilename($database);
            $filename = $this->configDTO->databasePrefix . $filename . '.' . $dbNameChecksumPart . '.sqlite';
        } else {
            $filename = $database;
        }

        return $this->configDTO->storageDir . '/' . $filename;
    }

    /**
     * Generate the path (including filename) for the snapshot file.
     *
     * @param string $snapshotFilenameChecksumPart The current filename part, based on the snapshot checksum.
     * @return string
     */
<<<<<<< HEAD
    public function generateSnapshotPath($snapshotFilenameHashPart): string
=======
    public function generateSnapshotPath(string $snapshotFilenameChecksumPart): string
>>>>>>> a67beb6d
    {
        $filename = $this->pickBaseFilename($this->configDTO->origDatabase);
        $filename = $this->configDTO->snapshotPrefix . $filename . '.' . $snapshotFilenameChecksumPart . '.sqlite';
        $filename = str_replace('_', '-', $filename);
        return $this->configDTO->storageDir . '/' . $filename;
    }
}<|MERGE_RESOLUTION|>--- conflicted
+++ resolved
@@ -25,11 +25,7 @@
      * @return string
      * @throws AdaptBuildException When the database name is invalid.
      */
-<<<<<<< HEAD
-    public function generateDBName($usingScenarios, $dbNameHashPart): string
-=======
-    public function generateDBName(bool $usingScenarios, ?string $dbNameChecksumPart): string
->>>>>>> a67beb6d
+    public function generateDBName($usingScenarios, $dbNameChecksumPart): string
     {
         $database = $this->configDTO->origDatabase;
 
@@ -58,11 +54,7 @@
      * @param string $snapshotFilenameChecksumPart The current filename part, based on the snapshot checksum.
      * @return string
      */
-<<<<<<< HEAD
-    public function generateSnapshotPath($snapshotFilenameHashPart): string
-=======
-    public function generateSnapshotPath(string $snapshotFilenameChecksumPart): string
->>>>>>> a67beb6d
+    public function generateSnapshotPath($snapshotFilenameChecksumPart): string
     {
         $filename = $this->pickBaseFilename($this->configDTO->origDatabase);
         $filename = $this->configDTO->snapshotPrefix . $filename . '.' . $snapshotFilenameChecksumPart . '.sqlite';
