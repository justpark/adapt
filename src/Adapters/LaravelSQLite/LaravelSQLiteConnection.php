--- conflicted
+++ resolved
@@ -33,10 +33,7 @@
      * @param boolean $applyLogging Enable or disable logging.
      * @return void
      */
-<<<<<<< HEAD
-    public function useDatabase($database)
-=======
-    public function useDatabase(string $database, bool $applyLogging = true): void
+    public function useDatabase($database, $applyLogging = true)
     {
         $this->laravelUseDatabase($database, $applyLogging);
     }
@@ -46,8 +43,7 @@
      *
      * @return string|null
      */
-    public function getDatabase(): ?string
->>>>>>> 63dfaa05
+    public function getDatabase()
     {
         return $this->laravelGetCurrentDatabase();
     }
