--- conflicted
+++ resolved
@@ -100,18 +100,7 @@
         $this->pickDriverClosure = $pickDriverClosure;
 
         // update $configDTO with some extra settings now that the driver is known
-<<<<<<< HEAD
-        $this->configDTO->dbAdapterSupport($this->dbAdapter()->build->supportsReuse(), $this->dbAdapter()->snapshot->supportsSnapshots(), $this->dbAdapter()->build->supportsScenarios(), $this->dbAdapter()->reuseTransaction->supportsTransactions(), $this->dbAdapter()->reuseJournal->supportsJournaling(), $this->dbAdapter()->verifier->suppertsVerification());
-=======
-        $this->configDTO->dbAdapterSupport(
-            $this->dbAdapter()->build->supportsReuse(),
-            $this->dbAdapter()->snapshot->supportsSnapshots(),
-            $this->dbAdapter()->build->supportsScenarios(),
-            $this->dbAdapter()->reuseTransaction->supportsTransactions(),
-            $this->dbAdapter()->reuseJournal->supportsJournaling(),
-            $this->dbAdapter()->verifier->supportsVerification(),
-        );
->>>>>>> dafffc1f
+        $this->configDTO->dbAdapterSupport($this->dbAdapter()->build->supportsReuse(), $this->dbAdapter()->snapshot->supportsSnapshots(), $this->dbAdapter()->build->supportsScenarios(), $this->dbAdapter()->reuseTransaction->supportsTransactions(), $this->dbAdapter()->reuseJournal->supportsJournaling(), $this->dbAdapter()->verifier->supportsVerification());
     }
 
 
