<?php

namespace CodeDistortion\Adapt;

use CodeDistortion\Adapt\Adapters\DBAdapter;
use CodeDistortion\Adapt\Adapters\LaravelMySQLAdapter;
use CodeDistortion\Adapt\Adapters\LaravelSQLiteAdapter;
use CodeDistortion\Adapt\DI\DIContainer;
use CodeDistortion\Adapt\DTO\ConfigDTO;
use CodeDistortion\Adapt\DTO\DatabaseMetaInfo;
use CodeDistortion\Adapt\DTO\SnapshotMetaInfo;
use CodeDistortion\Adapt\Exceptions\AdaptBuildException;
use CodeDistortion\Adapt\Exceptions\AdaptConfigException;
use CodeDistortion\Adapt\Exceptions\AdaptSnapshotException;
use CodeDistortion\Adapt\Support\HasConfigDTOTrait;
use CodeDistortion\Adapt\Support\Hasher;
use DateTime;
use DateTimeZone;
use Throwable;

/**
 * Build a database ready for use in tests.
 */
class DatabaseBuilder
{
    use HasConfigDTOTrait;

    /** @var string The framework currently being used. */
    protected $framework;

    /** @var string The name of the current test. */
    protected $testName;

    /** @var string[][] The available database adapters. */
    private $availableDBAdapters = [
        'laravel' => [
            'mysql' => LaravelMySQLAdapter::class,
            'sqlite' => LaravelSQLiteAdapter::class,
//            'pgsql' => LaravelPostgreSQLAdapter::class,
        ],
    ];

    /** @var DIContainer The dependency-injection container to use. */
    private $di;

    /** @var callable The closure to call to get the driver for a connection. */
    private $pickDriverClosure;

    /** @var Hasher Builds and checks hashes. */
    private $hasher;


    /** @var boolean Whether this builder has been executed yet or not. */
    private $executed = false;

    /** @var DBAdapter|null The object that will do the database specific work. */
    private $dbAdapter = null;

<<<<<<< HEAD
    /** @var boolean Whether this is the first test being run in the suite or not. */
    private static $firstRun = true;

=======
>>>>>>> 905e4863

    /**
     * Constructor.
     *
     * @param string      $framework         The framework currently being used.
     * @param string      $testName          The name of the test being run.
     * @param DIContainer $di                The dependency-injection container to use.
     * @param ConfigDTO   $config            A DTO containing the settings to use.
     * @param Hasher      $hasher            The Hasher object to use.
     * @param callable    $pickDriverClosure A closure that will return the driver for the given connection.
     */
    public function __construct(
        string $framework,
        string $testName,
        DIContainer $di,
        ConfigDTO $config,
        Hasher $hasher,
        callable $pickDriverClosure
    ) {
        $this->framework = $framework;
        $this->testName = $testName;
        $this->di = $di;
        $this->config = $config;
        $this->hasher = $hasher;
        $this->pickDriverClosure = $pickDriverClosure;
<<<<<<< HEAD

        $this->hasher = new Hasher($di, $config);
    }


    /**
     * Reset anything that should be reset between internal tests of the Adapt package.
     *
     * @return void
     */
    public static function resetStaticProps()
    {
        static::$firstRun = true;
=======
>>>>>>> 905e4863
    }


    /**
     * Set the this builder's database connection to be the "default" one.
     *
     * @return static
     */
    public function makeDefault(): self
    {
        $this->dbAdapter()->connection->makeThisConnectionDefault();
        return $this;
    }

    /**
     * Retrieve the name of the database being used.
     *
     * @return string
     */
    public function getDatabase(): string
    {
        if (!$this->config->database) {
            $this->pickDatabaseNameAndUse();
        }
        return (string) $this->config->database;
    }

    /**
     * Retrieve the database-driver being used.
     *
     * @return string
     */
    public function getDriver(): string
    {
        return $this->pickDriver();
    }


    /**
     * Build a database ready to test with - migrate and seed the database etc (only if it's not ready-to-go already).
     *
     * @return static
     */
    public function execute(): self
    {
        $this->onlyExecuteOnce();
        $this->initialise();
        $this->prepareDB();
        return $this;
    }

    /**
     * Return whether this object has been executed yet.
     *
     * @return boolean
     */
    public function hasExecuted(): bool
    {
        return $this->executed;
    }


    /**
     * Make sure this object is only "executed" once.
     *
     * @return void
     * @throws AdaptBuildException Thrown when this object is executed more than once.
     */
    private function onlyExecuteOnce()
    {
        if ($this->hasExecuted()) {
            throw AdaptBuildException::databaseBuilderAlreadyExecuted();
        }
        $this->executed = true;
    }

    /**
     * Resolve whether reuseTestDBs is to be used.
     *
     * @return boolean
     */
    private function usingReuseTestDBs(): bool
    {
        return (($this->config->reuseTestDBs) && (!$this->config->isBrowserTest));
    }

    /**
     * Resolve whether the database being created can be reused later.
     *
     * @return boolean
     */
    private function dbWillBeReusable(): bool
    {
        return $this->usingReuseTestDBs();
    }

    /**
     * Resolve whether transactions are to be used.
     *
     * @return boolean
     */
    private function usingTransactions(): bool
    {
        return $this->usingReuseTestDBs();
    }

    /**
     * Resolve whether scenarioTestDBs is to be used.
     *
     * @return boolean
     */
    private function usingScenarioTestDBs(): bool
    {
        return $this->config->scenarioTestDBs;
    }

    /**
     * Resolve whether seeding is allowed.
     *
     * @return boolean
     */
    private function seedingIsAllowed(): bool
    {
        return $this->config->migrations !== false;
    }

    /**
     * Resolve whether snapshots are enabled or not.
     *
     * @return boolean
     */
    private function snapshotsAreEnabled(): bool
    {
        return ($this->config->snapshotsEnabled) || ($this->config->isBrowserTest);
    }

    /**
     * Derive if a snapshot should be taken after the migrations have been run.
     *
     * @return boolean
     */
    private function shouldTakeSnapshotAfterMigrations(): bool
    {
        if (!$this->snapshotsAreEnabled()) {
            return false;
        }

        // take in to consideration when there are no seeders to run, but a snapshot should be taken after seeders
        $seeders = $this->config->pickSeedersToInclude();
        return (count($seeders))
            ? $this->config->takeSnapshotAfterMigrations
            : $this->config->takeSnapshotAfterMigrations || $this->config->takeSnapshotAfterSeeders;
    }

    /**
     * Derive if a snapshot should be taken after the seeders have been run.
     *
     * @return boolean
     */
    private function shouldTakeSnapshotAfterSeeders(): bool
    {
        if (!$this->snapshotsAreEnabled()) {
            return false;
        }

        $seeders = $this->config->pickSeedersToInclude();
        return ((count($seeders)) && ($this->config->takeSnapshotAfterSeeders));
    }

    /**
     * Initialise this object ready for running.
     *
     * @return void
     */
    private function initialise()
    {
        $this->ensureStorageDirExists();
        $this->pickDriver();
    }

    /**
     * Reuse the existing database, populate it from a snapshot or build it from scratch - whatever is necessary.
     *
     * @return void
     */
    private function prepareDB()
    {
        $this->di->log->info('---- Preparing a database for test: ' . $this->testName . ' ----------------');
        $this->di->log->info(
            'Using connection "' . $this->config->connection . '" (driver "' . $this->config->driver . '")'
        );

        $this->pickDatabaseNameAndUse();
        $this->buildOrReuseDB();
        if ($this->usingTransactions()) {
            $this->dbAdapter()->build->applyTransaction();
        }
    }

    /**
     * Use the desired database.
     *
     * @return void
     */
    private function pickDatabaseNameAndUse()
    {
        $this->dbAdapter()->connection->useDatabase($this->pickDatabaseName());
    }

    /**
     * Choose the name of the database to use.
     *
     * @return string
     */
    private function pickDatabaseName(): string
    {
        // generate a new name
        if ($this->usingScenarioTestDBs()) {
            $dbNameHash = $this->hasher->generateDBNameHash(
                $this->config->pickSeedersToInclude(),
                $this->config->databaseModifier
            );
            return $this->dbAdapter()->name->generateScenarioDBName($dbNameHash);
        }
        // or return the original name
        return $this->origDBName();
    }

    /**
     * Build or reuse an existing database.
     *
     * @return void
     */
    private function buildOrReuseDB()
    {
        $logTimer = $this->di->log->newTimer();

        if ($this->canReuseDB()) {
            $this->di->log->info('Reusing the existing database', $logTimer);
        } else {
            $this->buildDBFresh();
        }

        $this->writeReuseMetaData($this->dbWillBeReusable());
    }

    /**
     * Create the re-use meta-data table.
     *
     * @throws AdaptConfigException
     * @return void
     */
    private function writeReuseMetaData($readyForUse)
    {
        $this->dbAdapter()->reuse->writeReuseMetaData(
            $this->origDBName(),
            $this->hasher->currentSourceFilesHash(),
            $this->hasher->currentScenarioHash(),
            $readyForUse
        );
    }

    /**
     * Check if the current database can be re-used.
     *
     * @return boolean
     */
    private function canReuseDB(): bool
    {
        if (!$this->usingReuseTestDBs()) {
            return false;
        }

        return $this->dbAdapter()->reuse->dbIsCleanForReuse(
            $this->hasher->currentSourceFilesHash(),
            $this->hasher->currentScenarioHash()
        );
    }

    /**
     * Pick a process and build the database fresh.
     *
     * @return void
     */
    private function buildDBFresh()
    {
        $this->di->log->info('Building database…');
        $logTimer = $this->di->log->newTimer();

        if (!$this->dbAdapter()->snapshot->snapshotFilesAreSimplyCopied()) {
            $this->dbAdapter()->build->resetDB();
            $this->writeReuseMetaData(false); // put the meta-table there straight away
        }

        if (($this->snapshotsAreEnabled()) && ($this->dbAdapter()->snapshot->isSnapshottable())) {
            $this->buildDBFromSnapshot();
        } else {
            $this->buildDBFromScratch();
        }

        $this->di->log->info('Database total build time', $logTimer);
    }

    /**
     * Build the database fresh, loading from a snapshot if available.
     *
     * @return void
     */
    private function buildDBFromSnapshot()
    {
        $seeders = $this->config->pickSeedersToInclude();
        $seedersLeftToRun = [];

        if ($this->trySnapshots($seeders, $seedersLeftToRun)) {
            if (!count($seedersLeftToRun)) {
                return;
            }
            $this->seed($seedersLeftToRun);
        } else {
            $this->buildDBFromScratch();
        }
    }

    /**
     * Build the database fresh (no import from snapshot).
     *
     * @return void
     */
    private function buildDBFromScratch()
    {
        // the db may have been reset above in buildDBFresh(),
        // if it wasn't, do it now to make sure it exists and is empty
        if ($this->dbAdapter()->snapshot->snapshotFilesAreSimplyCopied()) {
            $this->dbAdapter()->build->resetDB();
            $this->writeReuseMetaData(false); // put the meta-table there straight away
        }

        $this->importPreMigrationDumps();
        $this->migrate();
        $this->seed();
    }

    /**
     * Run the migrations.
     *
     * @return void
     * @throws AdaptConfigException When the migration path isn't valid.
     */
    private function migrate()
    {
        if (!$this->config->migrations) {
            return;
        }

        if (is_string($this->config->migrations)) {
            if (!$this->di->filesystem->dirExists((string) realpath($this->config->migrations))) {
                throw AdaptConfigException::migrationsPathInvalid($this->config->migrations);
            }
        }

        $migrationsPath = (is_string($this->config->migrations) ? $this->config->migrations : null);
        $this->dbAdapter()->build->migrate($migrationsPath);

        if ($this->shouldTakeSnapshotAfterMigrations()) {
            $seedersRun = []; // ie. no seeders
            $this->takeDBSnapshot($seedersRun);
        }
    }

    /**
     * Run the seeders.
     *
     * @param string[]|null $seeders The seeders to run - will run all if not passed.
     * @return void
     */
    private function seed(array $seeders = null)
    {
        if (!$this->seedingIsAllowed()) {
            return;
        }

        if (is_null($seeders)) {
            $seeders = $this->config->pickSeedersToInclude();
        }
        if (!count($seeders)) {
            return;
        }

        $this->dbAdapter()->build->seed($seeders);

        if ($this->shouldTakeSnapshotAfterSeeders()) {
            $seedersRun = $this->config->pickSeedersToInclude(); // ie. all seeders
            $this->takeDBSnapshot($seedersRun);
        }
    }

    /**
     * Take a snapshot (dump) of the current database.
     *
     * @param string[] $seeders The seeders that are included in this database.
     * @return void
     */
    private function takeDBSnapshot(array $seeders)
    {
        if (!$this->snapshotsAreEnabled()) {
            return;
        }
        if (!$this->dbAdapter()->snapshot->isSnapshottable()) {
            return;
        }

        $logTimer = $this->di->log->newTimer();

        $this->dbAdapter()->reuse->removeReuseMetaTable(); // remove the meta-table for the snapshot

        $snapshotPath = $this->generateSnapshotPath($seeders);
        $this->dbAdapter()->snapshot->takeSnapshot($snapshotPath);

        $this->writeReuseMetaData($this->dbWillBeReusable()); // put the meta-table back

        $this->di->log->info('Snapshot save SUCCESSFUL: "' . $snapshotPath . '"', $logTimer);
    }

    /**
     * Import the database dumps needed before the migrations run.
     *
     * @return void
     * @throws AdaptSnapshotException When snapshots aren't allowed for this type of database.
     */
    private function importPreMigrationDumps()
    {
        $preMigrationDumps = $this->config->pickPreMigrationDumps();
        if (!count($preMigrationDumps)) {
            return;
        }

        if (!$this->dbAdapter()->snapshot->isSnapshottable()) {
            throw AdaptSnapshotException::importsNotAllowed(
                (string) $this->config->driver,
                (string) $this->config->database
            );
        }

        foreach ($preMigrationDumps as $path) {
            $logTimer = $this->di->log->newTimer();
            $this->dbAdapter()->snapshot->importSnapshot($path, true);
            $this->di->log->info('Import of pre-migration dump SUCCESSFUL: "' . $path . '"', $logTimer);
        }
    }

    /**
     * Create the storage directory if it doesn't exist.
     *
     * @return void
     * @throws AdaptConfigException Thrown when the directory could not be created.
     */
    private function ensureStorageDirExists()
    {
        $storageDir = $this->config->storageDir;

        if ($this->di->filesystem->pathExists($storageDir)) {
            if ($this->di->filesystem->isFile($storageDir)) {
                throw AdaptConfigException::storageDirIsAFile($storageDir);
            }
        } else {

            $e = null;
            try {
                $logTimer = $this->di->log->newTimer();

                // create the storage directory
                if ($this->di->filesystem->mkdir($storageDir, 0777, true)) {
                    // create a .gitignore file
                    $this->di->filesystem->writeFile(
                        $storageDir . '/.gitignore',
                        'w',
                        '*' . PHP_EOL . '!.gitignore' . PHP_EOL
                    );
                }
                $this->di->log->info('Created adapt-test-storage dir: "' . $storageDir . '"', $logTimer);
            } catch (Throwable $e) {
            }

            if (($e) || (!$this->di->filesystem->dirExists($storageDir))) {
                throw AdaptConfigException::cannotCreateStorageDir($storageDir, $e);
            }
        }
    }

    /**
     * Use the snapshot if it exits, trying one less seeder each time until one is found (or exhausted).
     *
     * @param string[] $seeders          The seeders to include.
     * @param string[] $seedersLeftToRun Array that will be populated with seeders that haven't been included.
     * @return boolean
     */
    private function trySnapshots(array $seeders, array &$seedersLeftToRun): bool
    {
        $seedersLeftToRun = [];
        do {
            if ($this->trySnapshot($seeders)) {
                return true;
            }
            if (!count($seeders)) {
                return false;
            }
            array_unshift($seedersLeftToRun, array_pop($seeders));
        } while (true);
    }

    /**
     * Generate the path that will be used for the snapshot.
     *
     * @param string[] $seeders The seeders that are included in the snapshot.
     * @return string
     */
    private function generateSnapshotPath(array $seeders): string
    {
        return $this->dbAdapter()->name->generateSnapshotPath(
            $this->hasher->generateSnapshotHash($seeders)
        );
    }

    /**
     * Use the snapshot if it exits.
     *
     * @param string[] $seeders The seeders to include.
     * @return boolean
     */
    private function trySnapshot(array $seeders): bool
    {
        $logTimer = $this->di->log->newTimer();

        $snapshotPath = $this->generateSnapshotPath($seeders);

        if (!$this->di->filesystem->fileExists($snapshotPath)) {
            $this->di->log->info('Snapshot NOT FOUND: "' . $snapshotPath . '"', $logTimer);
            return false;
        }

        if (!$this->dbAdapter()->snapshot->importSnapshot($snapshotPath)) {
            $this->di->log->info('Import of snapshot FAILED: "' . $snapshotPath . '"', $logTimer);
            return false;
        }

        $this->di->filesystem->touch($snapshotPath); // invalidation grace-period will start "now"

        $this->di->log->info('Import of snapshot SUCCESSFUL: "' . $snapshotPath . '"', $logTimer);
        return true;
    }



    /**
     * Build DatabaseMetaInfo objects for the existing databases.
     *
     * @return DatabaseMetaInfo[]
     */
    public function buildDatabaseMetaInfos(): array
    {
        return $this->dbAdapter()->reuse->findDatabases(
            $this->origDBName(),
            $this->hasher->currentSourceFilesHash()
        );
    }



    /**
     * Build SnapshotMetaInfo objects for the snapshots in the storage directory.
     *
     * @return SnapshotMetaInfo[]
     * @throws AdaptSnapshotException Thrown when a snapshot file couldn't be used.
     */
    public function buildSnapshotMetaInfos(): array
    {
        if (!$this->di->filesystem->dirExists($this->config->storageDir)) {
            return [];
        }

        try {
            $snapshotMetaInfos = [];
            $filePaths = $this->di->filesystem->filesInDir($this->config->storageDir);
            foreach ($filePaths as $path) {
                $snapshotMetaInfos[] = $this->buildSnapshotMetaInfo($path);
            }
            return array_values(array_filter($snapshotMetaInfos));
        } catch (Throwable $e) {
            throw AdaptSnapshotException::hadTroubleFindingSnapshots($e);
        }
    }

    /**
     * Build a SnapshotMetaInfo object for a snapshot.
     *
     * @param string $path The file to build a SnapshotMetaInfo object for.
     * @return SnapshotMetaInfo|null
     */
    private function buildSnapshotMetaInfo(string $path)
    {
        $temp = explode('/', $path);
        $filename = (string) array_pop($temp);
        $prefix = $this->config->snapshotPrefix;

        if (mb_substr($filename, 0, mb_strlen($prefix)) != $prefix) {
            return null;
        }

        $filename = mb_substr($filename, mb_strlen($prefix));

        $accessTS = fileatime($path);
        $accessDT = new DateTime("@$accessTS") ?: null;
        $accessDT ? $accessDT->setTimezone(new DateTimeZone('UTC')) : null;

        $snapshotMetaInfo = new SnapshotMetaInfo(
            $path,
            $filename,
            $accessDT,
            $this->hasher->filenameHasSourceFilesHash($filename),
            function () use ($path) { return $this->di->filesystem->size($path); },
            $this->config->invalidationGraceSeconds
        );
        $snapshotMetaInfo->setDeleteCallback(
            function () use ($snapshotMetaInfo) { return $this->removeSnapshotFile($snapshotMetaInfo); }
        );
        return $snapshotMetaInfo;
    }

    /**
     * Remove the given snapshot file.
     *
     * @param SnapshotMetaInfo $snapshotMetaInfo The info object representing the snapshot file.
     * @return boolean
     */
    private function removeSnapshotFile(SnapshotMetaInfo $snapshotMetaInfo): bool
    {
        $logTimer = $this->di->log->newTimer();

        if ($this->di->filesystem->unlink($snapshotMetaInfo->path)) {
            $this->di->log->info(
                'Removed ' . (!$snapshotMetaInfo->isValid ? 'old ' : '') . "snapshot: \"$snapshotMetaInfo->path\"",
                $logTimer
            );
            return true;
        }
        return false;
    }


    /**
     * Check to see if any of the transaction was committed (if relevant), and generate a warning.
     *
     * @return void
     */
    public function checkForCommittedTransaction(): void
    {
        if (!$this->usingTransactions()) {
            return;
        }
        if (!$this->dbAdapter()->reuse->wasTransactionCommitted()) {
            return;
        }

        $this->di->log->warning(
            "Test \"$this->testName\" committed its transaction"
                    . " - consider turning \$reuseTestDBs off to isolate it "
                    . "from other tests that don't commit their transactions"
        );
    }



    /**
     * Create a database adapter to do the database specific work.
     *
     * @return DBAdapter
     * @throws AdaptConfigException Thrown when the type of database isn't recognised.
     */
    private function dbAdapter(): DBAdapter
    {
        if (!is_null($this->dbAdapter)) {
            return $this->dbAdapter;
        }

        // build a new one...
        $driver = $this->pickDriver();
        $framework = $this->framework;
        if (
            (!isset($this->availableDBAdapters[$framework]))
            || (!isset($this->availableDBAdapters[$framework][$driver]))
        ) {
            throw AdaptConfigException::unsupportedDriver($this->config->connection, $driver);
        }

        $adapterClass = $this->availableDBAdapters[$framework][$driver];
        $this->dbAdapter = new $adapterClass($this->di, $this->config, $this->hasher);

        return $this->dbAdapter;
    }

    /**
     * Pick a database driver for the given connection.
     *
     * @return string
     */
    private function pickDriver(): string
    {
        $pickDriver = $this->pickDriverClosure;
        return $this->config->driver = $pickDriver($this->config->connection);
    }

    /**
     * Retrieve the current connection's original database name.
     *
     * @return string
     */
    private function origDBName(): string
    {
        return $this->di->config->origDBName($this->config->connection);
    }
}<|MERGE_RESOLUTION|>--- conflicted
+++ resolved
@@ -56,12 +56,6 @@
     /** @var DBAdapter|null The object that will do the database specific work. */
     private $dbAdapter = null;
 
-<<<<<<< HEAD
-    /** @var boolean Whether this is the first test being run in the suite or not. */
-    private static $firstRun = true;
-
-=======
->>>>>>> 905e4863
 
     /**
      * Constructor.
@@ -73,36 +67,14 @@
      * @param Hasher      $hasher            The Hasher object to use.
      * @param callable    $pickDriverClosure A closure that will return the driver for the given connection.
      */
-    public function __construct(
-        string $framework,
-        string $testName,
-        DIContainer $di,
-        ConfigDTO $config,
-        Hasher $hasher,
-        callable $pickDriverClosure
-    ) {
+    public function __construct(string $framework, string $testName, DIContainer $di, ConfigDTO $config, Hasher $hasher, callable $pickDriverClosure)
+    {
         $this->framework = $framework;
         $this->testName = $testName;
         $this->di = $di;
         $this->config = $config;
         $this->hasher = $hasher;
         $this->pickDriverClosure = $pickDriverClosure;
-<<<<<<< HEAD
-
-        $this->hasher = new Hasher($di, $config);
-    }
-
-
-    /**
-     * Reset anything that should be reset between internal tests of the Adapt package.
-     *
-     * @return void
-     */
-    public static function resetStaticProps()
-    {
-        static::$firstRun = true;
-=======
->>>>>>> 905e4863
     }
 
 
@@ -111,7 +83,7 @@
      *
      * @return static
      */
-    public function makeDefault(): self
+    public function makeDefault()
     {
         $this->dbAdapter()->connection->makeThisConnectionDefault();
         return $this;
@@ -146,7 +118,7 @@
      *
      * @return static
      */
-    public function execute(): self
+    public function execute()
     {
         $this->onlyExecuteOnce();
         $this->initialise();
@@ -291,9 +263,7 @@
     private function prepareDB()
     {
         $this->di->log->info('---- Preparing a database for test: ' . $this->testName . ' ----------------');
-        $this->di->log->info(
-            'Using connection "' . $this->config->connection . '" (driver "' . $this->config->driver . '")'
-        );
+        $this->di->log->info('Using connection "' . $this->config->connection . '" (driver "' . $this->config->driver . '")');
 
         $this->pickDatabaseNameAndUse();
         $this->buildOrReuseDB();
@@ -321,10 +291,7 @@
     {
         // generate a new name
         if ($this->usingScenarioTestDBs()) {
-            $dbNameHash = $this->hasher->generateDBNameHash(
-                $this->config->pickSeedersToInclude(),
-                $this->config->databaseModifier
-            );
+            $dbNameHash = $this->hasher->generateDBNameHash($this->config->pickSeedersToInclude(), $this->config->databaseModifier);
             return $this->dbAdapter()->name->generateScenarioDBName($dbNameHash);
         }
         // or return the original name
@@ -357,12 +324,7 @@
      */
     private function writeReuseMetaData($readyForUse)
     {
-        $this->dbAdapter()->reuse->writeReuseMetaData(
-            $this->origDBName(),
-            $this->hasher->currentSourceFilesHash(),
-            $this->hasher->currentScenarioHash(),
-            $readyForUse
-        );
+        $this->dbAdapter()->reuse->writeReuseMetaData($this->origDBName(), $this->hasher->currentSourceFilesHash(), $this->hasher->currentScenarioHash(), $readyForUse);
     }
 
     /**
@@ -376,10 +338,7 @@
             return false;
         }
 
-        return $this->dbAdapter()->reuse->dbIsCleanForReuse(
-            $this->hasher->currentSourceFilesHash(),
-            $this->hasher->currentScenarioHash()
-        );
+        return $this->dbAdapter()->reuse->dbIsCleanForReuse($this->hasher->currentSourceFilesHash(), $this->hasher->currentScenarioHash());
     }
 
     /**
@@ -483,16 +442,13 @@
         if (!$this->seedingIsAllowed()) {
             return;
         }
-
         if (is_null($seeders)) {
             $seeders = $this->config->pickSeedersToInclude();
         }
         if (!count($seeders)) {
             return;
         }
-
         $this->dbAdapter()->build->seed($seeders);
-
         if ($this->shouldTakeSnapshotAfterSeeders()) {
             $seedersRun = $this->config->pickSeedersToInclude(); // ie. all seeders
             $this->takeDBSnapshot($seedersRun);
@@ -513,16 +469,13 @@
         if (!$this->dbAdapter()->snapshot->isSnapshottable()) {
             return;
         }
-
         $logTimer = $this->di->log->newTimer();
-
-        $this->dbAdapter()->reuse->removeReuseMetaTable(); // remove the meta-table for the snapshot
-
+        $this->dbAdapter()->reuse->removeReuseMetaTable();
+        // remove the meta-table for the snapshot
         $snapshotPath = $this->generateSnapshotPath($seeders);
         $this->dbAdapter()->snapshot->takeSnapshot($snapshotPath);
-
-        $this->writeReuseMetaData($this->dbWillBeReusable()); // put the meta-table back
-
+        $this->writeReuseMetaData($this->dbWillBeReusable());
+        // put the meta-table back
         $this->di->log->info('Snapshot save SUCCESSFUL: "' . $snapshotPath . '"', $logTimer);
     }
 
@@ -540,10 +493,7 @@
         }
 
         if (!$this->dbAdapter()->snapshot->isSnapshottable()) {
-            throw AdaptSnapshotException::importsNotAllowed(
-                (string) $this->config->driver,
-                (string) $this->config->database
-            );
+            throw AdaptSnapshotException::importsNotAllowed((string) $this->config->driver, (string) $this->config->database);
         }
 
         foreach ($preMigrationDumps as $path) {
@@ -576,11 +526,7 @@
                 // create the storage directory
                 if ($this->di->filesystem->mkdir($storageDir, 0777, true)) {
                     // create a .gitignore file
-                    $this->di->filesystem->writeFile(
-                        $storageDir . '/.gitignore',
-                        'w',
-                        '*' . PHP_EOL . '!.gitignore' . PHP_EOL
-                    );
+                    $this->di->filesystem->writeFile($storageDir . '/.gitignore', 'w', '*' . PHP_EOL . '!.gitignore' . PHP_EOL);
                 }
                 $this->di->log->info('Created adapt-test-storage dir: "' . $storageDir . '"', $logTimer);
             } catch (Throwable $e) {
@@ -621,9 +567,7 @@
      */
     private function generateSnapshotPath(array $seeders): string
     {
-        return $this->dbAdapter()->name->generateSnapshotPath(
-            $this->hasher->generateSnapshotHash($seeders)
-        );
+        return $this->dbAdapter()->name->generateSnapshotPath($this->hasher->generateSnapshotHash($seeders));
     }
 
     /**
@@ -635,21 +579,17 @@
     private function trySnapshot(array $seeders): bool
     {
         $logTimer = $this->di->log->newTimer();
-
         $snapshotPath = $this->generateSnapshotPath($seeders);
-
         if (!$this->di->filesystem->fileExists($snapshotPath)) {
             $this->di->log->info('Snapshot NOT FOUND: "' . $snapshotPath . '"', $logTimer);
             return false;
         }
-
         if (!$this->dbAdapter()->snapshot->importSnapshot($snapshotPath)) {
             $this->di->log->info('Import of snapshot FAILED: "' . $snapshotPath . '"', $logTimer);
             return false;
         }
-
-        $this->di->filesystem->touch($snapshotPath); // invalidation grace-period will start "now"
-
+        $this->di->filesystem->touch($snapshotPath);
+        // invalidation grace-period will start "now"
         $this->di->log->info('Import of snapshot SUCCESSFUL: "' . $snapshotPath . '"', $logTimer);
         return true;
     }
@@ -663,10 +603,7 @@
      */
     public function buildDatabaseMetaInfos(): array
     {
-        return $this->dbAdapter()->reuse->findDatabases(
-            $this->origDBName(),
-            $this->hasher->currentSourceFilesHash()
-        );
+        return $this->dbAdapter()->reuse->findDatabases($this->origDBName(), $this->hasher->currentSourceFilesHash());
     }
 
 
@@ -706,28 +643,19 @@
         $temp = explode('/', $path);
         $filename = (string) array_pop($temp);
         $prefix = $this->config->snapshotPrefix;
-
         if (mb_substr($filename, 0, mb_strlen($prefix)) != $prefix) {
             return null;
         }
-
         $filename = mb_substr($filename, mb_strlen($prefix));
-
         $accessTS = fileatime($path);
         $accessDT = new DateTime("@$accessTS") ?: null;
         $accessDT ? $accessDT->setTimezone(new DateTimeZone('UTC')) : null;
-
-        $snapshotMetaInfo = new SnapshotMetaInfo(
-            $path,
-            $filename,
-            $accessDT,
-            $this->hasher->filenameHasSourceFilesHash($filename),
-            function () use ($path) { return $this->di->filesystem->size($path); },
-            $this->config->invalidationGraceSeconds
-        );
-        $snapshotMetaInfo->setDeleteCallback(
-            function () use ($snapshotMetaInfo) { return $this->removeSnapshotFile($snapshotMetaInfo); }
-        );
+        $snapshotMetaInfo = new SnapshotMetaInfo($path, $filename, $accessDT, $this->hasher->filenameHasSourceFilesHash($filename), function () use ($path) {
+            return $this->di->filesystem->size($path);
+        }, $this->config->invalidationGraceSeconds);
+        $snapshotMetaInfo->setDeleteCallback(function () use ($snapshotMetaInfo) {
+            return $this->removeSnapshotFile($snapshotMetaInfo);
+        });
         return $snapshotMetaInfo;
     }
 
@@ -740,12 +668,8 @@
     private function removeSnapshotFile(SnapshotMetaInfo $snapshotMetaInfo): bool
     {
         $logTimer = $this->di->log->newTimer();
-
         if ($this->di->filesystem->unlink($snapshotMetaInfo->path)) {
-            $this->di->log->info(
-                'Removed ' . (!$snapshotMetaInfo->isValid ? 'old ' : '') . "snapshot: \"$snapshotMetaInfo->path\"",
-                $logTimer
-            );
+            $this->di->log->info('Removed ' . (!$snapshotMetaInfo->isValid ? 'old ' : '') . "snapshot: \"$snapshotMetaInfo->path\"", $logTimer);
             return true;
         }
         return false;
@@ -757,7 +681,7 @@
      *
      * @return void
      */
-    public function checkForCommittedTransaction(): void
+    public function checkForCommittedTransaction()
     {
         if (!$this->usingTransactions()) {
             return;
@@ -766,11 +690,9 @@
             return;
         }
 
-        $this->di->log->warning(
-            "Test \"$this->testName\" committed its transaction"
-                    . " - consider turning \$reuseTestDBs off to isolate it "
-                    . "from other tests that don't commit their transactions"
-        );
+        $this->di->log->warning("Test \"$this->testName\" committed its transaction"
+                . " - consider turning \$reuseTestDBs off to isolate it "
+                . "from other tests that don't commit their transactions");
     }
 
 
