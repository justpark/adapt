<?php

namespace CodeDistortion\Adapt;

use CodeDistortion\Adapt\Adapters\LaravelMySQLAdapter;
use CodeDistortion\Adapt\Adapters\LaravelSQLiteAdapter;
use CodeDistortion\Adapt\DI\DIContainer;
use CodeDistortion\Adapt\DTO\ConfigDTO;
use CodeDistortion\Adapt\DTO\DatabaseMetaInfo;
use CodeDistortion\Adapt\DTO\ResolvedSettingsDTO;
use CodeDistortion\Adapt\DTO\SnapshotMetaInfo;
use CodeDistortion\Adapt\Exceptions\AdaptBuildException;
use CodeDistortion\Adapt\Exceptions\AdaptConfigException;
use CodeDistortion\Adapt\Exceptions\AdaptRemoteBuildException;
use CodeDistortion\Adapt\Exceptions\AdaptSnapshotException;
use CodeDistortion\Adapt\Exceptions\AdaptTransactionException;
use CodeDistortion\Adapt\Support\DatabaseBuilderTraits\ConfigAdapterAndDriverTrait;
use CodeDistortion\Adapt\Support\DatabaseBuilderTraits\DatabaseTrait;
use CodeDistortion\Adapt\Support\DatabaseBuilderTraits\LogTrait;
use CodeDistortion\Adapt\Support\DatabaseBuilderTraits\OnlyExecuteOnceTrait;
use CodeDistortion\Adapt\Support\DatabaseBuilderTraits\ReuseTransactionTrait;
use CodeDistortion\Adapt\Support\DatabaseBuilderTraits\ReuseJournalTrait;
use CodeDistortion\Adapt\Support\DatabaseBuilderTraits\VerificationTrait;
use CodeDistortion\Adapt\Support\HasConfigDTOTrait;
use CodeDistortion\Adapt\Support\Hasher;
use CodeDistortion\Adapt\Support\Settings;
use DateTime;
use DateTimeZone;
use GuzzleHttp\Client as HttpClient;
use GuzzleHttp\Exception\GuzzleException;
use PDOException;
use Psr\Http\Message\ResponseInterface;
use Throwable;

/**
 * Build a database ready for use in tests.
 */
class DatabaseBuilder
{
    use ConfigAdapterAndDriverTrait;
    use DatabaseTrait;
    use HasConfigDTOTrait;
    use LogTrait;
    use OnlyExecuteOnceTrait;
    use ReuseTransactionTrait;
    use ReuseJournalTrait;
    use VerificationTrait;



    /** @var string The framework currently being used. */
    protected $framework;

    /** @var string[][] The available database adapters. */
    private $availableDBAdapters = [
        'laravel' => [
            'mysql' => LaravelMySQLAdapter::class,
            'sqlite' => LaravelSQLiteAdapter::class,
//            'pgsql' => LaravelPostgreSQLAdapter::class,
        ],
    ];

    /** @var DIContainer The dependency-injection container to use. */
    private $di;

    /** @var callable The closure to call to get the driver for a connection. */
    private $pickDriverClosure;

    /** @var Hasher Builds and checks hashes. */
    private $hasher;



    /** @var ResolvedSettingsDTO|null The build-settings when they've been resolved. */
    private $resolvedSettingsDTO;



    /**
     * Constructor.
     *
     * @param string      $framework         The framework currently being used.
     * @param DIContainer $di                The dependency-injection container to use.
     * @param ConfigDTO   $configDTO         A DTO containing the settings to use.
     * @param Hasher      $hasher            The Hasher object to use.
     * @param callable    $pickDriverClosure A closure that will return the driver for the given connection.
     */
    public function __construct(
        string $framework,
        DIContainer $di,
        ConfigDTO $configDTO,
        Hasher $hasher,
        callable $pickDriverClosure
    ) {
        $this->framework = $framework;
        $this->di = $di;
        $this->configDTO = $configDTO;
        $this->hasher = $hasher;
        $this->pickDriverClosure = $pickDriverClosure;

        // update $configDTO with some extra settings now that the driver is known
        $this->configDTO->dbAdapterSupport(
            $this->dbAdapter()->build->supportsReuse(),
            $this->dbAdapter()->snapshot->supportsSnapshots(),
            $this->dbAdapter()->build->supportsScenarios(),
            $this->dbAdapter()->reuseTransaction->supportsTransactions(),
            $this->dbAdapter()->reuseJournal->supportsJournaling(),
            $this->dbAdapter()->verifier->suppertsVerification(),
        );
    }





    /**
     * Build a database ready to test with - migrate and seed the database etc (only if it's not ready-to-go already).
     *
     * @return static
     * @throws Throwable When something goes wrong.
     */
    public function execute(): self
    {
        $logTimer = $this->di->log->newTimer();

        $this->onlyExecuteOnce();
        $this->prePreparationChecks();
        $this->prepareDB();

        $this->di->log->debug("Total preparation time for database \"{$this->configDTO->database}\"", $logTimer, true);

        return $this;
    }

    /**
     * Perform things after building, but BEFORE the test has run.
     *
     * @return void
     */
    public function runPostBuildSteps()
    {
        $this->recordVerificationStart();
        $this->recordJournalingStart();
        $this->applyTransaction();
    }

    /**
     * Perform things after the TEST has run.
     *
     * @param boolean $isLast Whether this is the last Builder to run or not.
     * @return void
     * @throws AdaptTransactionException When the re-use transaction was committed.
     */
    public function runPostTestSteps($isLast)
    {
        // work out when the new-line should be added
        $c = $isLast && $this->configDTO->shouldVerifyData();
        $b = $isLast && $this->configDTO->shouldUseJournal() && !$c;
        $a = $isLast && $this->configDTO->shouldVerifyStructure() && !$b && !$c;

        $this->checkForCommittedTransaction();
        $this->verifyDatabaseStructure($a);
        $this->reverseJournal($b);
        $this->verifyDatabaseData($c);
        $this->recordVerificationStop();
    }



    /**
     * Perform any checks that that need to happen before building a database.
     *
     * @return void
     */
    private function prePreparationChecks()
    {
        $this->configDTO->ensureThatSessionDriversMatch();
    }



    /**
     * Reuse the existing database, populate it from a snapshot or build it from scratch - whatever is necessary.
     *
     * @return void
     */
    private function prepareDB()
    {
        $logTimer = $this->di->log->newTimer();

        $reusedLocally = $this->reuseRemotelyBuiltDBLocallyIfPossible($logTimer);
        if ($reusedLocally) {
            return;
        }

        $this->logTitle();

        $forceRebuild = ($reusedLocally === false); // false means it was built before, but couldn't be reused

        $this->configDTO->shouldBuildRemotely()
            ? $this->buildDBRemotely($forceRebuild, $logTimer)
            : $this->buildDBLocally($forceRebuild);
    }





    /**
     * Check if the database was built remotely, earlier in the test-run. Then re-use it if it can be.
     *
     * (This avoids needing to make a remote request to build when the hashes have already been calculated).
     *
     * @param integer $logTimer The timer, started a little earlier.
     * @return boolean|null Null = irrelevant (just build it), false = it exists but can't be reused (force-rebuild).
     */
<<<<<<< HEAD
    private function reuseRemotelyBuiltDBLocallyIfPossible()
=======
    private function reuseRemotelyBuiltDBLocallyIfPossible(int $logTimer): ?bool
>>>>>>> e21ad453
    {
        $reuseLocally = $this->checkLocallyIfRemotelyBuiltDBCanBeReused();

        if ($reuseLocally) {
            $this->reuseRemotelyBuiltDB($logTimer);
        }

        return $reuseLocally;
    }

    /**
     * Check if the current database was built remotely earlier in the test-run, and can be re-used now.
     *
     * @return boolean|null Null = irrelevant (just build it), false = it exists but can't be reused (force-rebuild).
     * @throws Throwable When something goes wrong.
     */
    private function checkLocallyIfRemotelyBuiltDBCanBeReused()
    {
        try {

            if (!$this->configDTO->shouldBuildRemotely()) {
                return null;
            }

            $resolvedSettingsDTO = $this->getTheRelevantPreviousResolvedSettingsDTO();
            if (!$resolvedSettingsDTO) {
                return null;
            }

            $origDatabase = $this->getCurrentDatabase();
            $this->silentlyUseDatabase((string) $resolvedSettingsDTO->database);

<<<<<<< HEAD
            $return = $this->canReuseDB((string) $resolvedSettingsDTO->buildHash, (string) $resolvedSettingsDTO->scenarioHash, (string) $resolvedSettingsDTO->database);
=======
            $return = $this->canReuseDB(
                $resolvedSettingsDTO->buildHash,
                $resolvedSettingsDTO->scenarioHash,
                (string) $resolvedSettingsDTO->database,
                false,
                null
            );
>>>>>>> e21ad453

            // restore it back so it can be officially changed later
            $this->silentlyUseDatabase((string) $origDatabase);

            return $return;

        } catch (Throwable $e) {
            throw $this->transformAnAccessDeniedException($e);
        }
    }

    /**
     * Grab the previously built ResolvedSettingsDTO (if it exists).
     *
     * @return ResolvedSettingsDTO|null
     */
    private function getTheRelevantPreviousResolvedSettingsDTO()
    {
        if (!$this->configDTO->connectionExists) {
            return null;
        }

        return Settings::getResolvedSettingsDTO($this->hasher->currentScenarioHash());
    }

    /**
     * Reuse the database that was built remotely.
     *
     * @param integer $logTimer The timer, started a little earlier.
     * @return void
     * @throws Throwable When something goes wrong.
     */
<<<<<<< HEAD
    private function reuseRemotelyBuiltDB()
=======
    private function reuseRemotelyBuiltDB(int $logTimer): void
>>>>>>> e21ad453
    {
        try {

            if ($this->configDTO->shouldInitialise()) {
                $this->initialise();
            }

            $this->resolvedSettingsDTO = $this->getTheRelevantPreviousResolvedSettingsDTO();

            $connection = $this->configDTO->connection;
            $database = $this->resolvedSettingsDTO ? (string) $this->resolvedSettingsDTO->database : '';
            $buildHash = $this->resolvedSettingsDTO ? $this->resolvedSettingsDTO->buildHash : null;
            $this->configDTO->remoteBuildUrl = null; // stop debug output from showing that it's being built remotely
            $this->hasher->buildHashWasPreCalculated($buildHash);

            $this->logTitle();
            $this->logHttpRequestWasSaved($database, $logTimer);

            if (!$this->configDTO->shouldInitialise()) {
                $this->di->log->debug("Not using connection \"$connection\" locally");
                return;
            }

            $this->logTheUsedSettings();
            $this->useDatabase($database);
            $this->di->log->debug("Reusing the existing \"$database\" database 😎");
            $this->updateMetaTableLastUsed();

        } catch (Throwable $e) {
            throw $this->transformAnAccessDeniedException($e);
        }
    }





    /**
     * Perform the process of building (or reuse an existing) database - locally.
     *
     * @param boolean $forceRebuild Should the database be rebuilt anyway (no need to double-check)?.
     * @return void
     * @throws AdaptConfigException When building failed.
     */
<<<<<<< HEAD
    private function buildDBLocally(bool $forceRebuild, int $logTimer)
=======
    private function buildDBLocally(bool $forceRebuild): void
>>>>>>> e21ad453
    {
        $this->initialise();

        $this->hasher->buildHashWasPreCalculated($this->configDTO->preCalculatedBuildHash); // only used when not null

        $this->resolvedSettingsDTO = $this->buildResolvedSettingsDTO($this->pickDatabaseName());

        $this->logTheUsedSettings();

        $this->pickDatabaseNameAndUse();

        $reused = $this->buildOrReuseDBLocally($forceRebuild);

        if ($this->resolvedSettingsDTO) { // for phpstan
            $this->resolvedSettingsDTO->databaseWasReused($reused);
        }
    }

    /**
     * Initialise this object ready for running.
     *
     * @return void
     * @throws AdaptConfigException When the connection doesn't exist.
     * @throws AdaptBuildException When the database isn't compatible with browser tests.
     */
    private function initialise()
    {
        if (!$this->configDTO->connectionExists) {
            throw AdaptConfigException::invalidConnection($this->configDTO->connection);
        }

        if (($this->configDTO->isBrowserTest) && (!$this->dbAdapter()->build->isCompatibleWithBrowserTests())) {
            throw AdaptBuildException::databaseNotCompatibleWithBrowserTests((string) $this->configDTO->driver);
        }
    }

    /**
     * Build or reuse an existing database - locally.
     *
     * @param boolean $forceRebuild Should the database be rebuilt anyway (no need to double-check)?.
     * @return boolean Returns true if the database was reused.
     * @throws Throwable When the database couldn't be used.
     */
<<<<<<< HEAD
    private function buildOrReuseDBLocally(bool $forceRebuild, int $logTimer)
=======
    private function buildOrReuseDBLocally(bool $forceRebuild): bool
>>>>>>> e21ad453
    {
//        $this->di->log->debug("Preparing database \"{$this->configDTO->database}\"…");

        try {
<<<<<<< HEAD
            $canReuse = !$forceRebuild && $this->canReuseDB($this->hasher->getBuildHash(), $this->hasher->currentScenarioHash(), (string) $this->configDTO->database);
=======
            $logTimer = $this->di->log->newTimer();

            $database = (string) $this->configDTO->database;
            $canReuse = $this->canReuseDB(
                $this->hasher->getBuildHash(),
                $this->hasher->currentScenarioHash(),
                $database,
                $forceRebuild,
                $logTimer
            );
>>>>>>> e21ad453

            if ($canReuse) {
                $this->updateMetaTableLastUsed();
            } else {
                $this->buildDBFresh();
                $this->createReuseMetaDataTable();
            }

            return $canReuse;

        } catch (Throwable $e) {
            throw $this->transformAnAccessDeniedException($e);
        }
    }



    /**
     * Check if the current database can be re-used.
     *
     * @param string|null  $buildHash    The current build-hash.
     * @param string|null  $scenarioHash The current scenario-hash.
     * @param string       $database     The current database to check.
     * @param boolean      $forceRebuild Should the database be rebuilt anyway (no need to double-check)?.
     * @param integer|null $logTimer     The timer, started a little earlier.
     * @return boolean
     */
    private function canReuseDB(
        ?string $buildHash,
        ?string $scenarioHash,
        string $database,
        bool $forceRebuild,
        ?int $logTimer
    ): bool {

        if ($forceRebuild) {
            return false;
        }

        if (!$this->configDTO->reusingDB()) {
            return false;
        }

        if ($this->configDTO->forceRebuild) {
            return false;
        }

        $canReuse = $this->dbAdapter()->reuseMetaData->dbIsCleanForReuse(
            $buildHash,
            $scenarioHash,
            $this->configDTO->projectName,
            $database
        );

        if (!$logTimer) {
            return $canReuse;
        }
        if (!$canReuse && !$this->di->db->currentDatabaseExists()) {
            return $canReuse;
        }

        $canReuse
            ? $this->di->log->debug("Reusing the existing \"$database\" database 😎", $logTimer)
            : $this->di->log->debug("Database \"$database\" cannot be reused", $logTimer);

        return $canReuse;
    }

    /**
     * Create the re-use meta-data table.
     *
     * @return void
     */
<<<<<<< HEAD
    private function writeReuseMetaData(
        string $scenarioHash,
        bool $transactionReusable,
        bool $journalReusable,
        bool $willVerify
    ) {

        $this->dbAdapter()->reuseTransaction->writeReuseMetaData(
=======
    private function createReuseMetaDataTable(): void
    {
        // don't bother if the database simply disappears afterwards
        if ($this->dbAdapter()->build->databaseIsEphemeral()) {
            return;
        }

        $logTimer = $this->di->log->newTimer();

        $this->dbAdapter()->reuseMetaData->createReuseMetaDataTable(
>>>>>>> e21ad453
            $this->origDBName(),
            $this->hasher->getBuildHash(),
            $this->hasher->currentSnapshotHash(),
            $this->hasher->currentScenarioHash()
        );

        $this->configDTO->dbSupportsReUse
            ? $this->di->log->debug("Set up re-use meta-data", $logTimer)
            : $this->di->log->debug("Set up meta-data", $logTimer);
    }

    /**
     * Update the last-used field in the meta-table.
     *
     * @return void
     */
    private function updateMetaTableLastUsed(): void
    {
        $logTimer = $this->di->log->newTimer();

        $this->dbAdapter()->reuseMetaData->updateMetaTableLastUsed();

        $this->di->log->debug("Updated re-use meta-data", $logTimer);
    }

    /**
     * Build the database fresh.
     *
     * @return void
     */
    private function buildDBFresh()
    {
        $this->resetDBIfSnapshotsFilesAreNotSimplyCopied();

        $this->canUseSnapshots()
            ? $this->buildDBFromSnapshot()
            : $this->buildDBFromScratch();
    }

    /**
     * Check if snapshots can be used here.
     *
     * @return boolean
     */
    private function canUseSnapshots(): bool
    {
        return $this->configDTO->snapshotsAreEnabled() && $this->dbAdapter()->snapshot->supportsSnapshots();
    }

    /**
     * Reset the database ready to build into - only when snapshot files are simply copied.
     *
     * @return void
     */
    private function resetDBIfSnapshotFilesAreSimplyCopied(): void
    {
        if ($this->dbAdapter()->snapshot->snapshotFilesAreSimplyCopied()) {
            $this->resetDB();
        }
    }

    /**
     * Reset the database ready to build into - only when snapshot files are NOT simply copied.
     *
     * @return void
     */
    private function resetDBIfSnapshotsFilesAreNotSimplyCopied(): void
    {
        if (!$this->dbAdapter()->snapshot->snapshotFilesAreSimplyCopied()) {
            $this->resetDB();
        }
    }

    /**
     * Reset the database ready to build into.
     *
     * @return void
     */
    private function resetDB(): void
    {
        $this->dbAdapter()->build->resetDB();
//        $this->createReuseMetaDataTable();
    }

    /**
     * Build the database fresh, loading from a snapshot if available.
     *
     * @return void
     */
    private function buildDBFromSnapshot()
    {
        $seeders = $this->configDTO->pickSeedersToInclude();
        $seedersLeftToRun = [];

        if ($this->trySnapshots($seeders, $seedersLeftToRun)) {
            if (count($seedersLeftToRun)) {
                $this->seed($seedersLeftToRun);
                $this->takeSnapshotAfterSeeders();
            }
            $this->setUpVerification();
            $this->setUpJournaling();
        } else {
            $this->buildDBFromScratch();
        }
    }

    /**
     * Build the database fresh (no import from snapshot).
     *
     * @return void
     */
    private function buildDBFromScratch()
    {
        // the db may have been reset above in buildDBFresh(),
        // if it wasn't, do it now to make sure it exists and is empty
        $this->resetDBIfSnapshotFilesAreSimplyCopied();

        $this->importPreMigrationImports();
        $this->migrate();
        $this->takeSnapshotAfterMigrations();
        $this->seed();
        $this->takeSnapshotAfterSeeders();
        $this->setUpVerification();
        $this->setUpJournaling();
    }



    /**
     * Import the database dumps needed before the migrations run.
     *
     * @return void
     * @throws AdaptSnapshotException When snapshots aren't allowed for this type of database.
     */
    private function importPreMigrationImports()
    {
        $preMigrationImports = $this->configDTO->pickPreMigrationImports();
        if (!count($preMigrationImports)) {
            return;
        }

        if (!$this->dbAdapter()->snapshot->supportsSnapshots()) {
            throw AdaptSnapshotException::importsNotAllowed(
                (string) $this->configDTO->driver,
                (string) $this->configDTO->database
            );
        }

        foreach ($preMigrationImports as $path) {
            $logTimer = $this->di->log->newTimer();
            $this->dbAdapter()->snapshot->importSnapshot($path, true);
            $this->di->log->debug('Import of pre-migration dump: "' . $path . '" - successful', $logTimer);
        }
    }



    /**
     * Run the migrations.
     *
     * @return void
     * @throws AdaptConfigException When the migration path isn't valid.
     */
    private function migrate()
    {
        $migrationsPath = is_string($this->configDTO->migrations)
            ? $this->configDTO->migrations
            : (bool) $this->configDTO->migrations;

        if (!mb_strlen((string) $migrationsPath)) {
            return;
        }

        if (is_string($migrationsPath)) {
            if (!$this->di->filesystem->dirExists((string) realpath($migrationsPath))) {
                throw AdaptConfigException::migrationsPathInvalid($migrationsPath);
            }
        } else {
            $migrationsPath = null;
        }

        $this->dbAdapter()->build->migrate($migrationsPath);
    }



    /**
     * Run the seeders.
     *
     * @param string[]|null $seeders The seeders to run - will run all if not passed.
     * @return void
     */
    private function seed(array $seeders = null)
    {
        if (!$this->configDTO->seedingIsAllowed()) {
            return;
        }

        if (is_null($seeders)) {
            $seeders = $this->configDTO->pickSeedersToInclude();
        }

        if (!count($seeders)) {
            return;
        }

        $this->dbAdapter()->build->seed($seeders);
    }



    /**
     * Take the snapshot that would be taken after the migrations have been run.
     *
     * @return void
     */
    private function takeSnapshotAfterMigrations()
    {
        if (!$this->configDTO->shouldTakeSnapshotAfterMigrations()) {
            return;
        }

        $seedersRun = []; // i.e. no seeders
        $this->takeDBSnapshot($seedersRun);
    }

    /**
     * Take the snapshot that would be taken after the seeders have been run.
     *
     * @return void
     */
    private function takeSnapshotAfterSeeders()
    {
        if (!$this->configDTO->shouldTakeSnapshotAfterSeeders()) {
            return;
        }

        $seedersRun = $this->configDTO->pickSeedersToInclude(); // i.e. all seeders
        $this->takeDBSnapshot($seedersRun);
    }



    /**
     * Take a snapshot (dump) of the current database.
     *
     * @param string[] $seeders The seeders that are included in this database.
     * @return void
     */
    private function takeDBSnapshot(array $seeders)
    {
        if (!$this->canUseSnapshots()) {
            return;
        }

        $logTimer = $this->di->log->newTimer();

//        $this->dbAdapter()->reuseMetaData->removeReuseMetaTable(); // remove the meta-table, ready for the snapshot

        $snapshotPath = $this->generateSnapshotPath($seeders);
        $this->dbAdapter()->snapshot->takeSnapshot($snapshotPath);

//        $this->createReuseMetaDataTable(); // put the meta-table back

        $this->di->log->debug('Snapshot save: "' . $snapshotPath . '" - successful', $logTimer);
    }

    /**
     * Use the snapshot if it exits, trying one less seeder each time until one is found (or exhausted).
     *
     * @param string[] $seeders          The seeders to include.
     * @param string[] $seedersLeftToRun Array that will be populated with seeders that haven't been included.
     * @return boolean
     */
    private function trySnapshots(array $seeders, array &$seedersLeftToRun): bool
    {
        $seedersLeftToRun = [];
        do {
            if ($this->trySnapshot($seeders)) {
                return true;
            }
            if (!count($seeders)) {
                return false;
            }
            array_unshift($seedersLeftToRun, array_pop($seeders));
        } while (true);
    }

    /**
     * Generate the path that will be used for the snapshot.
     *
     * @param string[] $seeders The seeders that are included in the snapshot.
     * @return string
     */
    private function generateSnapshotPath(array $seeders): string
    {
        return $this->dbAdapter()->name->generateSnapshotPath(
            $this->hasher->generateSnapshotFilenameHashPart($seeders)
        );
    }

    /**
     * Use the snapshot if it exits.
     *
     * @param string[] $seeders The seeders to include.
     * @return boolean
     */
    private function trySnapshot(array $seeders): bool
    {
        $logTimer = $this->di->log->newTimer();

        $snapshotPath = $this->generateSnapshotPath($seeders);

        if (!$this->di->filesystem->fileExists($snapshotPath)) {
            $this->di->log->debug('Snapshot import: "' . $snapshotPath . '" - not found', $logTimer);
            return false;
        }

        if (!$this->dbAdapter()->snapshot->importSnapshot($snapshotPath)) {
            $this->di->log->debug('Snapshot import: "' . $snapshotPath . '" - FAILED', $logTimer);
            return false;
        }

        $this->di->filesystem->touch($snapshotPath); // stale grace-period will start "now"

        $this->di->log->debug('Snapshot import: "' . $snapshotPath . '" - successful', $logTimer);
        return true;
    }



    /**
     * Perform the process of building (or reuse an existing) database - remotely.
     *
     * @param boolean $forceRebuild Should the database be rebuilt anyway (no need to double-check)?.
     * @param integer $logTimer     The timer, started a little earlier.
     * @return void
     * @throws AdaptRemoteBuildException When the database type isn't allowed to be built remotely.
     */
    private function buildDBRemotely(bool $forceRebuild, int $logTimer)
    {
        if (!$this->dbAdapter()->build->canBeBuiltRemotely()) {
            throw AdaptRemoteBuildException::databaseTypeCannotBeBuiltRemotely((string) $this->configDTO->driver);
        }

        if ($this->configDTO->shouldInitialise()) {
            $this->initialise();
        }



        $this->di->log->debug("Building the database remotely…");

        $this->resolvedSettingsDTO = $this->sendBuildRemoteRequest($forceRebuild);
        Settings::storeResolvedSettingsDTO($this->hasher->currentScenarioHash(), $this->resolvedSettingsDTO);

        $connection = $this->resolvedSettingsDTO->connection;
        $database = (string) $this->resolvedSettingsDTO->database;

        $message = $this->resolvedSettingsDTO->databaseWasReused
            ? "Database \"$database\" was reused. Remote preparation time"
            : "Database \"$database\" was built. Remote preparation time";
        $this->di->log->debug($message, $logTimer);

        if (!$this->configDTO->shouldInitialise()) {
//            $this->configDTO->database($database);
            $this->di->log->debug("Not using connection \"$connection\" locally");
            return;
        }

        $this->logTheUsedSettings();
        $this->useDatabase($database);

        if ($this->resolvedSettingsDTO && $this->resolvedSettingsDTO->databaseWasReused) {
            $this->di->log->debug("Reusing the existing \"$database\" database 😎");
        }
    }

    /**
     * Send the http request to build the database remotely.
     *
     * @param boolean $forceRebuild Should the database be rebuilt anyway (no need to double-check)?.
     * @return ResolvedSettingsDTO
     * @throws AdaptRemoteBuildException When the database couldn't be built.
     */
    private function sendBuildRemoteRequest(bool $forceRebuild): ResolvedSettingsDTO
    {
        $httpClient = new HttpClient(['timeout' => 60 * 10]);
        $url = $this->buildRemoteUrl();
        $data = ['configDTO' => $this->prepareConfigForRemoteRequest($url, $forceRebuild)->buildPayload()];

        try {
            $response = $httpClient->post(
                $this->buildRemoteUrl(),
                ['form_params' => $data]
            );

            $resolvedSettingsDTO = ResolvedSettingsDTO::buildFromPayload((string) $response->getBody());
            $resolvedSettingsDTO->builtRemotely(true, $url);

            Hasher::rememberRemoteBuildHash($url, (string) $resolvedSettingsDTO->buildHash);

            return $resolvedSettingsDTO;

        } catch (GuzzleException $e) {
            throw $this->buildAdaptRemoteBuildException($url, $e);
        }
    }

    /**
     * Build a ConfigDTO ready to send in the remote-build request.
     *
     * @param string  $remoteBuildUrl The remote-build url.
     * @param boolean $forceRebuild   Force the database to be rebuilt.
     * @return ConfigDTO
     */
    private function prepareConfigForRemoteRequest(string $remoteBuildUrl, bool $forceRebuild): ConfigDTO
    {
        $configDTO = clone $this->configDTO;

        if ($forceRebuild) {
            $configDTO->forceRebuild = true;
        }

        // save time by telling the remote Adapt installation what the build-hash was from last time.
        $configDTO->preCalculatedBuildHash(Hasher::getRemoteBuildHash($remoteBuildUrl));
        return $configDTO;
    }

    /**
     * Build a AdaptRemoteBuildException.
     *
     * @param string          $url The remote-build url.
     * @param GuzzleException $e   The exception that occurred.
     * @return AdaptRemoteBuildException
     */
    private function buildAdaptRemoteBuildException(string $url, GuzzleException $e): AdaptRemoteBuildException
    {
        /** @var ?ResponseInterface $response */
        $response = method_exists($e, 'getResponse') ? $e->getResponse() : null;

        return AdaptRemoteBuildException::remoteBuildFailed(
            $this->configDTO->connection,
            $url,
            $response,
            $e
        );
    }

    /**
     * Build the url to use when building the database remotely.
     *
     * @return string
     * @throws AdaptRemoteBuildException When the url is invalid.
     */
    private function buildRemoteUrl(): string
    {
        $remoteUrl = $origUrl = (string) $this->configDTO->remoteBuildUrl;
        $pos = mb_strpos($remoteUrl, '?');
        if ($pos !== false) {
            $remoteUrl = mb_substr($remoteUrl, 0, $pos);
        }

        $remoteUrl = "$remoteUrl/" . Settings::REMOTE_BUILD_REQUEST_PATH;

        $parts = parse_url($remoteUrl);
        if (!is_array($parts)) {
            throw AdaptRemoteBuildException::remoteBuildUrlInvalid($origUrl);
        }
        if ((!isset($parts['scheme'])) || (!isset($parts['host']))) {
            throw AdaptRemoteBuildException::remoteBuildUrlInvalid($origUrl);
        }

        $origPath = $parts['path'] ?? '';
        $path = (string) preg_replace('%//+%', '/', $origPath);
        return str_replace($origPath, $path, $remoteUrl);
    }



    /**
     * Build DatabaseMetaInfo objects for the existing databases.
     *
     * @return DatabaseMetaInfo[]
     */
    public function buildDatabaseMetaInfos(): array
    {
        if (!$this->configDTO->dbSupportsReUse) {
            return [];
        }

        return $this->dbAdapter()->find->findDatabases(
            $this->origDBName(),
            $this->hasher->getBuildHash()
        );
    }



    /**
     * Build SnapshotMetaInfo objects for the snapshots in the storage directory.
     *
     * @return SnapshotMetaInfo[]
     * @throws AdaptSnapshotException When a snapshot file couldn't be used.
     */
    public function buildSnapshotMetaInfos(): array
    {
        if (!$this->di->filesystem->dirExists($this->configDTO->storageDir)) {
            return [];
        }

        try {
            $snapshotMetaInfos = [];
            $filePaths = $this->di->filesystem->filesInDir($this->configDTO->storageDir);
            foreach ($filePaths as $path) {
                $snapshotMetaInfos[] = $this->buildSnapshotMetaInfo($path);
            }
            return array_values(array_filter($snapshotMetaInfos));
        } catch (Throwable $e) {
            throw AdaptSnapshotException::hadTroubleFindingSnapshots($e);
        }
    }

    /**
     * Build a SnapshotMetaInfo object for a snapshot.
     *
     * @param string $path The file to build a SnapshotMetaInfo object for.
     * @return SnapshotMetaInfo|null
     */
    private function buildSnapshotMetaInfo(string $path)
    {
        $temp = explode('/', $path);
        $filename = (string) array_pop($temp);
        $prefix = $this->configDTO->snapshotPrefix;

        if (mb_substr($filename, 0, mb_strlen($prefix)) != $prefix) {
            return null;
        }

        $filename = mb_substr($filename, mb_strlen($prefix));

        $accessTS = fileatime($path);
        $accessDT = new DateTime("@$accessTS");
        $accessDT->setTimezone(new DateTimeZone('UTC'));

        $snapshotMetaInfo = new SnapshotMetaInfo(
            $path,
            $filename,
            $accessDT,
            $this->hasher->filenameHasBuildHash($filename),
            function () use ($path) {
                return $this->di->filesystem->size($path);
            },
            $this->configDTO->staleGraceSeconds
        );
        $snapshotMetaInfo->setDeleteCallback(function () use ($snapshotMetaInfo) {
            return $this->removeSnapshotFile($snapshotMetaInfo);
        });
        return $snapshotMetaInfo;
    }

    /**
     * Remove the given snapshot file.
     *
     * @param SnapshotMetaInfo $snapshotMetaInfo The info object representing the snapshot file.
     * @return boolean
     */
    private function removeSnapshotFile(SnapshotMetaInfo $snapshotMetaInfo): bool
    {
        $logTimer = $this->di->log->newTimer();

        if ($this->di->filesystem->unlink($snapshotMetaInfo->path)) {
            $this->di->log->debug(
                'Removed ' . (!$snapshotMetaInfo->isValid ? 'old ' : '') . "snapshot: \"$snapshotMetaInfo->path\"",
                $logTimer
            );
            return true;
        }
        return false;
    }







    /**
     * Throw a custom exception if the given exception is, or contains a PDOException - "access denied" exception.
     *
     * @param Throwable $e The exception to check.
     * @return Throwable
     */
    private function transformAnAccessDeniedException(Throwable $e): Throwable
    {
        $previous = $e;
        do {
            if ($previous instanceof PDOException) {
                if ($previous->getCode() == 1044) {
                    return AdaptBuildException::accessDenied($e);
                }
            }
            $previous = $previous->getPrevious();
        } while ($previous);
        return $e;
    }





    /**
     * Build a ResolvedSettingsDTO from the current preparation.
     *
     * @param string $database The database used.
     * @return ResolvedSettingsDTO
     */
    private function buildResolvedSettingsDTO(string $database): ResolvedSettingsDTO
    {
        $configDTO = $this->configDTO;
        $buildingLocally = !$configDTO->shouldBuildRemotely();

        return (new ResolvedSettingsDTO())
            ->projectName($configDTO->projectName)
            ->testName($configDTO->testName)
            ->connection($configDTO->connection)
            ->driver((string) $configDTO->driver)
            ->host($this->di->db->getHost())
            ->database($database)
            ->storageDir($configDTO->storageDir)
            ->preMigrationImports($configDTO->pickPreMigrationImports())
            ->migrations($configDTO->migrations)
            ->seeders($configDTO->seedingIsAllowed(), $configDTO->seeders)
            ->builtRemotely(
                $configDTO->shouldBuildRemotely(),
                $configDTO->shouldBuildRemotely() ? $this->buildRemoteUrl() : null
            )->snapshotType($configDTO->snapshotType(), is_string($configDTO->useSnapshotsWhenReusingDB) ? $configDTO->useSnapshotsWhenReusingDB : null, is_string($configDTO->useSnapshotsWhenNotReusingDB) ? $configDTO->useSnapshotsWhenNotReusingDB : null)
            ->isBrowserTest($configDTO->isBrowserTest)
            ->sessionDriver($configDTO->sessionDriver)
            ->transactionReusable($configDTO->shouldUseTransaction())
            ->journalReusable($configDTO->shouldUseJournal())
            ->verifyDatabase($configDTO->verifyDatabase)
            ->forceRebuild($configDTO->forceRebuild)
            ->scenarioTestDBs(
                $configDTO->usingScenarioTestDBs(),
                $buildingLocally ? $this->hasher->getBuildHash() : null,
                $buildingLocally ? $this->hasher->currentSnapshotHash() : null,
                $buildingLocally ? $this->hasher->currentScenarioHash() : null
            )
            ->databaseWasReused(true);
    }

    /**
     * Get the ResolvedSettingsDTO representing the settings that were used.
     *
     * @return ResolvedSettingsDTO|null
     */
    public function getResolvedSettingsDTO()
    {
        return $this->resolvedSettingsDTO;
    }
}<|MERGE_RESOLUTION|>--- conflicted
+++ resolved
@@ -99,14 +99,7 @@
         $this->pickDriverClosure = $pickDriverClosure;
 
         // update $configDTO with some extra settings now that the driver is known
-        $this->configDTO->dbAdapterSupport(
-            $this->dbAdapter()->build->supportsReuse(),
-            $this->dbAdapter()->snapshot->supportsSnapshots(),
-            $this->dbAdapter()->build->supportsScenarios(),
-            $this->dbAdapter()->reuseTransaction->supportsTransactions(),
-            $this->dbAdapter()->reuseJournal->supportsJournaling(),
-            $this->dbAdapter()->verifier->suppertsVerification(),
-        );
+        $this->configDTO->dbAdapterSupport($this->dbAdapter()->build->supportsReuse(), $this->dbAdapter()->snapshot->supportsSnapshots(), $this->dbAdapter()->build->supportsScenarios(), $this->dbAdapter()->reuseTransaction->supportsTransactions(), $this->dbAdapter()->reuseJournal->supportsJournaling(), $this->dbAdapter()->verifier->suppertsVerification());
     }
 
 
@@ -214,11 +207,7 @@
      * @param integer $logTimer The timer, started a little earlier.
      * @return boolean|null Null = irrelevant (just build it), false = it exists but can't be reused (force-rebuild).
      */
-<<<<<<< HEAD
-    private function reuseRemotelyBuiltDBLocallyIfPossible()
-=======
-    private function reuseRemotelyBuiltDBLocallyIfPossible(int $logTimer): ?bool
->>>>>>> e21ad453
+    private function reuseRemotelyBuiltDBLocallyIfPossible(int $logTimer)
     {
         $reuseLocally = $this->checkLocallyIfRemotelyBuiltDBCanBeReused();
 
@@ -251,9 +240,6 @@
             $origDatabase = $this->getCurrentDatabase();
             $this->silentlyUseDatabase((string) $resolvedSettingsDTO->database);
 
-<<<<<<< HEAD
-            $return = $this->canReuseDB((string) $resolvedSettingsDTO->buildHash, (string) $resolvedSettingsDTO->scenarioHash, (string) $resolvedSettingsDTO->database);
-=======
             $return = $this->canReuseDB(
                 $resolvedSettingsDTO->buildHash,
                 $resolvedSettingsDTO->scenarioHash,
@@ -261,7 +247,6 @@
                 false,
                 null
             );
->>>>>>> e21ad453
 
             // restore it back so it can be officially changed later
             $this->silentlyUseDatabase((string) $origDatabase);
@@ -294,11 +279,7 @@
      * @return void
      * @throws Throwable When something goes wrong.
      */
-<<<<<<< HEAD
-    private function reuseRemotelyBuiltDB()
-=======
-    private function reuseRemotelyBuiltDB(int $logTimer): void
->>>>>>> e21ad453
+    private function reuseRemotelyBuiltDB(int $logTimer)
     {
         try {
 
@@ -343,11 +324,7 @@
      * @return void
      * @throws AdaptConfigException When building failed.
      */
-<<<<<<< HEAD
-    private function buildDBLocally(bool $forceRebuild, int $logTimer)
-=======
-    private function buildDBLocally(bool $forceRebuild): void
->>>>>>> e21ad453
+    private function buildDBLocally(bool $forceRebuild)
     {
         $this->initialise();
 
@@ -391,18 +368,11 @@
      * @return boolean Returns true if the database was reused.
      * @throws Throwable When the database couldn't be used.
      */
-<<<<<<< HEAD
-    private function buildOrReuseDBLocally(bool $forceRebuild, int $logTimer)
-=======
     private function buildOrReuseDBLocally(bool $forceRebuild): bool
->>>>>>> e21ad453
     {
 //        $this->di->log->debug("Preparing database \"{$this->configDTO->database}\"…");
 
         try {
-<<<<<<< HEAD
-            $canReuse = !$forceRebuild && $this->canReuseDB($this->hasher->getBuildHash(), $this->hasher->currentScenarioHash(), (string) $this->configDTO->database);
-=======
             $logTimer = $this->di->log->newTimer();
 
             $database = (string) $this->configDTO->database;
@@ -413,7 +383,6 @@
                 $forceRebuild,
                 $logTimer
             );
->>>>>>> e21ad453
 
             if ($canReuse) {
                 $this->updateMetaTableLastUsed();
@@ -442,11 +411,11 @@
      * @return boolean
      */
     private function canReuseDB(
-        ?string $buildHash,
-        ?string $scenarioHash,
+        $buildHash,
+        $scenarioHash,
         string $database,
         bool $forceRebuild,
-        ?int $logTimer
+        $logTimer
     ): bool {
 
         if ($forceRebuild) {
@@ -487,17 +456,7 @@
      *
      * @return void
      */
-<<<<<<< HEAD
-    private function writeReuseMetaData(
-        string $scenarioHash,
-        bool $transactionReusable,
-        bool $journalReusable,
-        bool $willVerify
-    ) {
-
-        $this->dbAdapter()->reuseTransaction->writeReuseMetaData(
-=======
-    private function createReuseMetaDataTable(): void
+    private function createReuseMetaDataTable()
     {
         // don't bother if the database simply disappears afterwards
         if ($this->dbAdapter()->build->databaseIsEphemeral()) {
@@ -507,7 +466,6 @@
         $logTimer = $this->di->log->newTimer();
 
         $this->dbAdapter()->reuseMetaData->createReuseMetaDataTable(
->>>>>>> e21ad453
             $this->origDBName(),
             $this->hasher->getBuildHash(),
             $this->hasher->currentSnapshotHash(),
@@ -524,7 +482,7 @@
      *
      * @return void
      */
-    private function updateMetaTableLastUsed(): void
+    private function updateMetaTableLastUsed()
     {
         $logTimer = $this->di->log->newTimer();
 
@@ -562,7 +520,7 @@
      *
      * @return void
      */
-    private function resetDBIfSnapshotFilesAreSimplyCopied(): void
+    private function resetDBIfSnapshotFilesAreSimplyCopied()
     {
         if ($this->dbAdapter()->snapshot->snapshotFilesAreSimplyCopied()) {
             $this->resetDB();
@@ -574,7 +532,7 @@
      *
      * @return void
      */
-    private function resetDBIfSnapshotsFilesAreNotSimplyCopied(): void
+    private function resetDBIfSnapshotsFilesAreNotSimplyCopied()
     {
         if (!$this->dbAdapter()->snapshot->snapshotFilesAreSimplyCopied()) {
             $this->resetDB();
@@ -586,7 +544,7 @@
      *
      * @return void
      */
-    private function resetDB(): void
+    private function resetDB()
     {
         $this->dbAdapter()->build->resetDB();
 //        $this->createReuseMetaDataTable();
