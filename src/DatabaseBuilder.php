--- conflicted
+++ resolved
@@ -33,12 +33,6 @@
     /** @var string The framework currently being used. */
     protected $framework;
 
-<<<<<<< HEAD
-    /** @var string The name of the current test. */
-    protected $testName;
-
-=======
->>>>>>> 33549997
     /** @var string[][] The available database adapters. */
     private $availableDBAdapters = [
         'laravel' => [
@@ -286,11 +280,7 @@
      *
      * @return void
      */
-<<<<<<< HEAD
-    private function initialise()
-=======
-    private function prepareDB(): void
->>>>>>> 33549997
+    private function prepareDB()
     {
         $this->di->log->info("---- Preparing a database for test: {$this->config->testName} ----------------");
 
@@ -305,11 +295,7 @@
      * @return void
      * @throws AdaptConfigException Thrown when building failed.
      */
-<<<<<<< HEAD
-    private function prepareDB()
-=======
-    private function buildDBLocally(): void
->>>>>>> 33549997
+    private function buildDBLocally()
     {
         $this->initialise();
         $this->pickDatabaseNameAndUse();
@@ -332,7 +318,7 @@
      * @return void
      * @throws AdaptConfigException Thrown when the connection doesn't exist.
      */
-    private function initialise(): void
+    private function initialise()
     {
         if (!$this->config->connectionExists) {
             throw AdaptConfigException::invalidConnection($this->config->connection);
@@ -382,7 +368,7 @@
      * @param string $name The database to use.
      * @return void
      */
-    private function useDatabase(string $name): void
+    private function useDatabase(string $name)
     {
         $this->dbAdapter()->connection->useDatabase($name);
     }
@@ -393,11 +379,7 @@
      * @return void
      * @throws Throwable Thrown when the database couldn't be used.
      */
-<<<<<<< HEAD
-    private function buildOrReuseDB()
-=======
-    private function buildOrReuseDBLocally(): void
->>>>>>> 33549997
+    private function buildOrReuseDBLocally()
     {
         $logTimer = $this->di->log->newTimer();
 
@@ -692,7 +674,7 @@
      *
      * @return void
      */
-    private function buildDBRemotely(): void
+    private function buildDBRemotely()
     {
         $this->di->log->info("Building a database for connection \"{$this->config->connection}\" remotely…");
         $logTimer = $this->di->log->newTimer();
@@ -867,7 +849,7 @@
      *
      * @return void
      */
-    public function applyTransaction(): void
+    public function applyTransaction()
     {
         if (!$this->usingTransactions()) {
             return;
