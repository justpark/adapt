<?php

namespace CodeDistortion\Adapt;

use CodeDistortion\Adapt\Adapters\DBAdapter;
use CodeDistortion\Adapt\Adapters\LaravelMySQLAdapter;
use CodeDistortion\Adapt\Adapters\LaravelSQLiteAdapter;
use CodeDistortion\Adapt\DI\DIContainer;
use CodeDistortion\Adapt\DTO\ConfigDTO;
use CodeDistortion\Adapt\DTO\DatabaseMetaDTO;
use CodeDistortion\Adapt\DTO\SnapshotMetaDTO;
use CodeDistortion\Adapt\Exceptions\AdaptBuildException;
use CodeDistortion\Adapt\Exceptions\AdaptConfigException;
use CodeDistortion\Adapt\Exceptions\AdaptSnapshotException;
use CodeDistortion\Adapt\Support\HasConfigDTOTrait;
use CodeDistortion\Adapt\Support\Hasher;
use Throwable;

/**
 * Build a database ready for use in tests.
 */
class DatabaseBuilder
{
    use HasConfigDTOTrait;

    /**
     * The framework currently being used.
     *
     * @var string
     */
    protected $framework;

    /**
     * The name of the current test.
     *
     * @var string
     */
    protected$testName;

    /**
     * The available database adapters.
     *
     * @var string[][]
     */
    private $availableDBAdapters = [
        'laravel' => [
            'mysql' => LaravelMySQLAdapter::class,
            'sqlite' => LaravelSQLiteAdapter::class,
//            'pgsql' => LaravelPostgreSQLAdapter::class,
        ],
    ];

    /**
     * The dependency-injection container to use.
     *
     * @var DIContainer
     */
    private $di;

    /**
<<<<<<< HEAD
     * A DTO containing the settings to use.
     *
     * @var ConfigDTO
     */
    private $config;

    /**
=======
>>>>>>> 8e38cb57
     * The closure to call to get the driver for a connection.
     *
     * @var callable
     */
    private $pickDriverClosure;

    /**
     * Builds and checks hashes.
     *
     * @var Hasher
     */
    private $hasher;


    /**
     * Whether this builder has been executed yet or not.
     *
     * @var boolean
     */
    private $executed = false;

    /**
     * Whether or not old snapshots have been cleaned up yet. Happens once per test-run.
     *
     * @var boolean[]
     */
    private static $removedSnapshots = [];

    /**
     * Whether or not old databases have been cleaned up yet. Happens once per database.
     *
     * @var boolean[][][]
     */
    private static $removedOldDatabases = [];

    /**
     * The object that will do the database specific work.
     *
     * @var DBAdapter|null
     */
    private $dbAdapter = null;

    /**
     * Whether this is the first test being run in the suite or not.
     *
     * @var boolean
     */
    private static $firstRun = true;


    /**
     * Constructor.
     *
     * @param string      $framework         The framework currently being used.
     * @param string      $testName          The name of the test being run.
     * @param DIContainer $di                The dependency-injection container to use.
     * @param ConfigDTO   $config            A DTO containing the settings to use.
     * @param callable    $pickDriverClosure A closure that will return the driver for the given connection.
     */
    public function __construct(
        string $framework,
        string $testName,
        DIContainer $di,
        ConfigDTO $config,
        callable $pickDriverClosure
    ) {
        $this->framework = $framework;
        $this->testName = $testName;
        $this->di = $di;
        $this->config = $config;
        $this->pickDriverClosure = $pickDriverClosure;

        $this->hasher = new Hasher($di, $config);
    }


    /**
     * Reset anything that should be reset between internal tests of the Adapt package.
     *
     * @return void
     */
    public static function resetStaticProps()
    {
        static::$removedSnapshots = static::$removedOldDatabases = [];
        static::$firstRun = true;
    }


    /**
     * Set the this builder's database connection to be the "default" one.
     *
     * @return static
     */
    public function makeDefault(): self
    {
        $this->dbAdapter()->connection->makeThisConnectionDefault();
        return $this;
    }

    /**
     * Retrieve the name of the database being used.
     *
     * @return string
     */
    public function getDatabase(): string
    {
        if (!$this->config->database) {
            $this->pickDatabaseNameAndUse();
        }
        return (string) $this->config->database;
    }

    /**
     * Retrieve the database-driver being used.
     *
     * @return string
     */
    public function getDriver(): string
    {
        return $this->pickDriver();
    }


    /**
     * Build a database ready to test with - migrate and seed the database etc (only if it's not ready-to-go already).
     *
     * @return static
     */
    public function execute(): self
    {
        $this->onlyExecuteOnce();
        $this->initialise();
        $this->prepareDB();
        return $this;
    }

    /**
     * Return whether this object has been executed yet.
     *
     * @return boolean
     */
    public function hasExecuted(): bool
    {
        return $this->executed;
    }


    /**
     * Make sure this object is only "executed" once.
     *
     * @return void
     * @throws AdaptBuildException Thrown when this object is executed more than once.
     */
    private function onlyExecuteOnce()
    {
        if ($this->hasExecuted()) {
            throw AdaptBuildException::databaseBuilderAlreadyExecuted();
        }
        $this->executed = true;
    }

    /**
     * Resolve whether reuseTestDBs is to be used.
     *
     * @return boolean
     */
    private function usingReuseTestDBs(): bool
    {
        return (($this->config->reuseTestDBs) && ($this->config->transactions) && (!$this->config->isBrowserTest));
    }

    /**
     * Resolve whether the database being created can be reused later.
     *
     * @return boolean
     */
    private function dbWillBeReusable(): bool
    {
        return (($this->config->transactions) && (!$this->config->isBrowserTest));
    }

    /**
     * Resolve whether dynamicTestDBs is to be used.
     *
     * @return boolean
     */
    private function usingDynamicTestDBs(): bool
    {
        return (($this->config->dynamicTestDBs) && (!$this->config->isBrowserTest));
    }

    /**
     * Resolve whether transactions are to be used.
     *
     * @return boolean
     */
    private function usingTransactions(): bool
    {
        return (($this->config->transactions) && (!$this->config->isBrowserTest));
    }

    /**
     * Resolve whether seeding is allowed.
     *
     * @return boolean
     */
    private function seedingIsAllowed(): bool
    {
        return $this->config->migrations !== false;
    }

    /**
     * Derive if a snapshot should be taken after the migrations have been run.
     *
     * @return boolean
     */
    private function shouldTakeSnapshotAfterMigrations(): bool
    {
        if ((!$this->config->snapshotsEnabled) && (!$this->config->isBrowserTest)) {
            return false;
        }

        // take in to consideration when there are no seeders to run, but a snapshot should be taken after seeders
        $seeders = $this->config->pickSeedersToInclude();
        return (count($seeders))
            ? $this->config->takeSnapshotAfterMigrations
            : $this->config->takeSnapshotAfterMigrations || $this->config->takeSnapshotAfterSeeders;
    }

    /**
     * Derive if a snapshot should be taken after the seeders have been run.
     *
     * @return boolean
     */
    private function shouldTakeSnapshotAfterSeeders(): bool
    {
        if ((!$this->config->snapshotsEnabled) && (!$this->config->isBrowserTest)) {
            return false;
        }

        $seeders = $this->config->pickSeedersToInclude();
        return ((count($seeders)) && ($this->config->takeSnapshotAfterSeeders));
    }

    /**
     * Initialise this object ready for running.
     *
     * @return void
     */
    private function initialise()
    {
        $this->ensureStorageDirExists();
        $this->pickDriver();

        if (static::$firstRun) {
            static::$firstRun = false;

            $this->di->log->info('==== Adapt initialisation ================');

            Hasher::resetStaticProps();
            $this->hasher->currentSourceFilesHash();
            $this->removeSnapshots(true, false);
        }
    }

    /**
     * Reuse the existing database, populate it from a snapshot or build it from scratch - whatever is necessary.
     *
     * @return void
     */
    private function prepareDB()
    {
        $this->di->log->info('---- Preparing a database for test: '.$this->testName.' ----------------');
        $this->di->log->info('Using connection "'.$this->config->connection.'" (driver "'.$this->config->driver.'")');

        $this->removeDatabases(true, true, false);
        $this->pickDatabaseNameAndUse();
        $this->buildOrReuseDB();
        if ($this->usingTransactions()) {
            $this->dbAdapter()->build->applyTransaction();
        }
    }

    /**
     * Use the desired database.
     *
     * @return void
     */
    private function pickDatabaseNameAndUse()
    {
        $this->dbAdapter()->connection->useDatabase($this->pickDatabaseName());
    }

    /**
     * Choose the name of the database to use.
     *
     * @return string
     */
    private function pickDatabaseName(): string
    {
        // generate a new name
        if ($this->usingDynamicTestDBs()) {
            $dbNameHash = $this->hasher->generateDBNameHash(
                $this->config->pickSeedersToInclude(),
                $this->config->databaseModifier
            );
            return $this->dbAdapter()->name->generateDynamicDBName($dbNameHash);
        }
        // or return the original name
        return $this->origDBName();
    }

    /**
     * Build or reuse an existing database.
     *
     * @return void
     */
    private function buildOrReuseDB()
    {
        $logTimer = $this->di->log->newTimer();

        if ($this->canReuseDB()) {
            $this->di->log->info('Reusing the existing database', $logTimer);
        } else {
            $this->buildDBFresh();
        }

        $this->dbAdapter()->reuse->writeReuseData(
            $this->origDBName(),
            $this->hasher->currentSourceFilesHash(),
            $this->hasher->currentScenarioHash(),
            $this->dbWillBeReusable()
        );
    }

    /**
     * Check if the current database can be re-used.
     *
     * @return boolean
     */
    private function canReuseDB(): bool
    {
        if (!$this->usingReuseTestDBs()) {
            return false;
        }

        if (!$this->dbAdapter()->reuse->dbIsCleanForReuse(
            $this->hasher->currentSourceFilesHash(),
            $this->hasher->currentScenarioHash()
        )) {
            return false;
        }

        return true;
    }

    /**
     * Pick a process and build the database fresh.
     *
     * @return void
     */
    private function buildDBFresh()
    {
        $this->di->log->info('Building database…');
        $logTimer = $this->di->log->newTimer();

        if (!$this->dbAdapter()->snapshot->snapshotFilesAreSimplyCopied()) {
            $this->dbAdapter()->build->resetDB();
        }

        if (($this->config->snapshotsEnabled) && ($this->dbAdapter()->snapshot->isSnapshottable())) {
            $this->buildDBFromSnapshot();
        } else {
            $this->buildDBFromScratch();
        }

        $this->di->log->info('Database total build time', $logTimer);
    }

    /**
     * Build the database fresh, loading from a snapshot if available.
     *
     * @return void
     */
    private function buildDBFromSnapshot()
    {
        $seeders = $this->config->pickSeedersToInclude();
        $seedersLeftToRun = [];

        if ($this->trySnapshots($seeders, $seedersLeftToRun)) {
            if (!count($seedersLeftToRun)) {
                return;
            }
            $this->seed($seedersLeftToRun);
        } else {
            $this->buildDBFromScratch();
        }
    }

    /**
     * Build the database fresh (no import from snapshot).
     *
     * @return void
     */
    private function buildDBFromScratch()
    {
        if ($this->dbAdapter()->snapshot->snapshotFilesAreSimplyCopied()) {
            $this->dbAdapter()->build->resetDB();
        }

        $this->importPreMigrationDumps();
        $this->migrate();
        $this->seed();
    }

    /**
     * Run the migrations.
     *
     * @return void
     * @throws AdaptConfigException When the migration path isn't valid.
     */
    private function migrate()
    {
        if (!$this->config->migrations) {
            return;
        }

        if ((is_string($this->config->migrations))
        && (!$this->di->filesystem->dirExists((string) realpath($this->config->migrations)))) {
            throw AdaptConfigException::migrationsPathInvalid($this->config->migrations);
        }

        $migrationsPath = (is_string($this->config->migrations) ? $this->config->migrations : null);
        $this->dbAdapter()->build->migrate($migrationsPath);

        if ($this->shouldTakeSnapshotAfterMigrations()) {
            $seedersRun = []; // ie. no seeders
            $this->takeDBSnapshot($seedersRun);
        }
    }

    /**
     * Run the seeders.
     *
     * @param string[]|null $seeders The seeders to run - will run all if not passed.
     * @return void
     */
    private function seed(array $seeders = null)
    {
        if (!$this->seedingIsAllowed()) {
            return;
        }

        if (is_null($seeders)) {
            $seeders = $this->config->pickSeedersToInclude();
        }
        if (!count($seeders)) {
            return;
        }

        $this->dbAdapter()->build->seed($seeders);

        if ($this->shouldTakeSnapshotAfterSeeders()) {
            $seedersRun = $this->config->pickSeedersToInclude(); // ie. all seeders
            $this->takeDBSnapshot($seedersRun);
        }
    }

    /**
     * Take a snapshot (dump) of the current database.
     *
     * @param string[] $seeders The seeders that are included in this database.
     * @return void
     */
    private function takeDBSnapshot(array $seeders)
    {
        if (($this->config->snapshotsEnabled) && ($this->dbAdapter()->snapshot->isSnapshottable())) {

            $logTimer = $this->di->log->newTimer();

            $snapshotPath = $this->generateSnapshotPath($seeders);
            $this->dbAdapter()->snapshot->takeSnapshot($snapshotPath);

            $this->di->log->info('Snapshot save SUCCESSFUL: "'.$snapshotPath.'"', $logTimer);
        }
    }

    /**
     * Import the database dumps needed before the migrations run.
     *
     * @return void
     * @throws AdaptSnapshotException When snapshots aren't allowed for this type of database.
     */
    private function importPreMigrationDumps()
    {
        $preMigrationDumps = $this->config->pickPreMigrationDumps();
        if (!count($preMigrationDumps)) {
            return;
        }

        if (!$this->dbAdapter()->snapshot->isSnapshottable()) {
            throw AdaptSnapshotException::importsNotAllowed(
                (string) $this->config->driver,
                (string) $this->config->database
            );
        }

        foreach ($preMigrationDumps as $path) {
            $logTimer = $this->di->log->newTimer();
            $this->dbAdapter()->snapshot->importSnapshot($path, true);
            $this->di->log->info('Import of pre-migration dump SUCCESSFUL: "'.$path.'"', $logTimer);
        }
    }

    /**
     * Create the storage directory if it doesn't exist.
     *
     * @return void
     * @throws AdaptConfigException Thrown when the directory could not be created.
     */
    private function ensureStorageDirExists()
    {
        $storageDir = $this->config->storageDir;

        if ($this->di->filesystem->pathExists($storageDir)) {
            if ($this->di->filesystem->isFile($storageDir)) {
                throw AdaptConfigException::storageDirIsAFile($storageDir);
            }
        } else {

            $e = null;
            try {
                $logTimer = $this->di->log->newTimer();

                // create the storage directory
                if ($this->di->filesystem->mkdir($storageDir, 0777, true)) {
                    // create a .gitignore file
                    $this->di->filesystem->writeFile($storageDir.'/.gitignore', 'w', '*'.PHP_EOL.'!.gitignore'.PHP_EOL);
                }
                $this->di->log->info('Created adapt-test-storage dir: "'.$storageDir.'"', $logTimer);
            } catch (Throwable $e) {
            }

            if (($e) || (!$this->di->filesystem->dirExists($storageDir))) {
                throw AdaptConfigException::cannotCreateStorageDir($storageDir, $e);
            }
        }
    }

    /**
     * Use the snapshot if it exits, trying one less seeder each time until one is found (or exhausted).
     *
     * @param string[] $seeders          The seeders to include.
     * @param string[] $seedersLeftToRun Array that will be populated with seeders that haven't been included.
     * @return boolean
     */
    private function trySnapshots(array $seeders, array &$seedersLeftToRun): bool
    {
        $seedersLeftToRun = [];
        do {
            if ($this->trySnapshot($seeders)) {
                return true;
            }
            if (!count($seeders)) {
                return false;
            }
            array_unshift($seedersLeftToRun, array_pop($seeders));
        } while (true);
    }

    /**
     * Generate the path that will be used for the snapshot.
     *
     * @param string[] $seeders The seeders that are included in the snapshot.
     * @return string
     */
    private function generateSnapshotPath(array $seeders): string
    {
        return $this->dbAdapter()->name->generateSnapshotPath(
            $this->hasher->generateSnapshotHash($seeders)
        );
    }

    /**
     * Use the snapshot if it exits.
     *
     * @param string[] $seeders The seeders to include.
     * @return boolean
     */
    private function trySnapshot(array $seeders): bool
    {
        $logTimer = $this->di->log->newTimer();

        $snapshotPath = $this->generateSnapshotPath($seeders);

        if (!$this->di->filesystem->fileExists($snapshotPath)) {
            $this->di->log->info('Snapshot NOT FOUND: "'.$snapshotPath.'"', $logTimer);
            return false;
        }

        if (!$this->dbAdapter()->snapshot->importSnapshot($snapshotPath)) {
            $this->di->log->info('Import of snapshot FAILED: "'.$snapshotPath.'"', $logTimer);
            return false;
        }

        $this->di->log->info('Import of snapshot SUCCESSFUL: "'.$snapshotPath.'"', $logTimer);
        return true;
    }

    /**
     * find old/current snapshots in the storage directory.
     *
     * @param boolean $findOld     Remove old snapshots.
     * @param boolean $findCurrent Remove current snapshots.
     * @return SnapshotMetaDTO[]
     * @throws AdaptSnapshotException Thrown when a snapshot file couldn't be removed.
     */
    public function findSnapshots(bool $findOld, bool $findCurrent): array
    {
        return $this->removeSnapshots($findOld, $findCurrent, false, true);
    }

    /**
     * Remove old/current snapshots from the storage directory.
     *
     * @param boolean $removeOld      Remove old snapshots.
     * @param boolean $removeCurrent  Remove current snapshots.
     * @param boolean $actuallyDelete Should files actually be deleted?.
     * @param boolean $getSize        Should the sizes of the snapshot files be added?.
     * @return SnapshotMetaDTO[]
     * @throws AdaptSnapshotException Thrown when a snapshot file couldn't be removed.
     */
    private function removeSnapshots(
        bool $removeOld,
        bool $removeCurrent,
        bool $actuallyDelete = true,
        bool $getSize = false
    ): array {

        if (!$this->di->filesystem->dirExists($this->config->storageDir)) {
            return [];
        }

        $key = (int) $removeOld.(int) $removeCurrent.(int) $actuallyDelete;
        if (isset(static::$removedSnapshots[$key])) {
            return [];
        }
        static::$removedSnapshots[$key] = true;

        $snapshotMetaDTOs = [];
        try {
            $filePaths = $this->di->filesystem->filesInDir($this->config->storageDir);
            foreach ($filePaths as $path) {

                if ($this->isSnapshotRelevant($path, $removeOld, $removeCurrent)) {

                    $snapshotMetaDTOs[] = (new SnapshotMetaDTO)
                        ->path($path)
                        ->size($getSize ? $this->di->filesystem->size($path) : null);

                    if ($actuallyDelete) {
                        $isOld = ($removeOld && !$removeCurrent);
                        $this->removeSnapshotFile($path, $isOld);
                    }
                }
            }
        } catch (Throwable $e) {
            if ($actuallyDelete) {
                throw AdaptSnapshotException::couldNotRemoveSnapshots($e);
            } else {
                throw AdaptSnapshotException::hadTroubleFindingSnapshots($e);
            }
        }
        return $snapshotMetaDTOs;
    }

    /**
     * Check if the given file is a snapshot, and if it's relevant.
     *
     * @param string  $path          The file to potentially remove.
     * @param boolean $detectOld     Detect old snapshots.
     * @param boolean $detectCurrent Detect current snapshots.
     * @return boolean
     */
    private function isSnapshotRelevant(
        string $path,
        bool $detectOld,
        bool $detectCurrent
    ): bool {

        $temp = explode('/', $path);
        $filename = (string) array_pop($temp);
        $prefix = $this->config->snapshotPrefix;

        if (mb_substr($filename, 0, mb_strlen($prefix)) == $prefix) {
            $filename = mb_substr($filename, mb_strlen($prefix));

            $filesHashMatched = $this->hasher->filenameHasSourceFilesHash($filename);

            if (($detectOld) && (!$filesHashMatched)) {
                return true;
            }
            if (($detectCurrent) && ($filesHashMatched)) {
                return true;
            }
        }
        return false;
    }

    /**
     * Remove the given snapshot file.
     *
     * @param string  $path  The file to remove.
     * @param boolean $isOld If this snapshot is "old" - affects the log message.
     * @return void
     */
    private function removeSnapshotFile(string $path, bool $isOld = false)
    {
        $logTimer = $this->di->log->newTimer();

        $this->di->filesystem->unlink($path);

        $this->di->log->info('Removed '.($isOld ? 'old ' : '').'snapshot: "'.$path.'"', $logTimer);
    }

    /**
     * find old/current databases.
     *
     * @param boolean $lockToOrigDB Only look at test databases related to the original database this connection uses?.
     * @param boolean $findOld      Find old databases.
     * @param boolean $findCurrent  Find new databases.
     * @return DatabaseMetaDTO[]
     */
    public function findDatabases(bool $lockToOrigDB, bool $findOld, bool $findCurrent): array
    {
        return $this->removeDatabases($lockToOrigDB, $findOld, $findCurrent, false, true);
    }

    /**
     * Remove old/current databases.
     *
     * @param boolean $lockToOrigDB   Only look at test dbs related to the original database this connection uses?
     *                                Otherwise all databases will be looked at.
     * @param boolean $removeOld      Remove old databases.
     * @param boolean $removeCurrent  Remove new databases.
     * @param boolean $actuallyDelete Should databases actually be deleted?.
     * @param boolean $getSize        Should the sizes of the snapshot files be added?.
     * @return DatabaseMetaDTO[]
     */
    private function removeDatabases(
        bool $lockToOrigDB,
        bool $removeOld,
        bool $removeCurrent,
        bool $actuallyDelete = true,
        bool $getSize = false
    ): array {

        // we only want to remove databases related to the current database
        // otherwise this might conflict with databases from other projects
        // - or even ones with a different name in the same project
        $key = (int) $lockToOrigDB.(int) $removeOld.(int) $removeCurrent.(int) $actuallyDelete;
        $database = $this->pickDatabaseName();
        if (isset(static::$removedOldDatabases[$key][$this->config->driver][$database])) {
            return [];
        }
        static::$removedOldDatabases[$key][$this->config->driver][$database] = true;

        $databases = $this->dbAdapter()->reuse->findRelevantDatabases(
            ($lockToOrigDB ? $this->origDBName() : null),
            $this->hasher->currentSourceFilesHash(),
            $removeOld,
            $removeCurrent
        );

        $databaseMetaDTOs = [];
        foreach ($databases as $database) {

            $databaseMetaDTOs[] = (new DatabaseMetaDTO)
                ->name($database)
                ->size($getSize ? $this->dbAdapter()->reuse->size($database) : null);

            if ($actuallyDelete) {
                $isOld = ($removeOld && !$removeCurrent);
                $this->dbAdapter()->reuse->removeDatabase($database, $isOld);
            }
        }

        return $databaseMetaDTOs;
    }

    /**
     * Remove the given database.
     *
     * @param string $database The database to remove.
     * @return boolean
     */
    public function removeDatabase(string $database): bool
    {
        return $this->dbAdapter()->reuse->removeDatabase($database);
    }

    /**
     * Create a database adapter to do the database specific work.
     *
     * @return DBAdapter
     * @throws AdaptConfigException Thrown when the type of database isn't recognised.
     */
    private function dbAdapter(): DBAdapter
    {
        if (!is_null($this->dbAdapter)) {
            return $this->dbAdapter;
        }

        // build a new one...
        $driver = $this->pickDriver();
        $framework = $this->framework;
        if ((!isset($this->availableDBAdapters[$framework]))
            || (!isset($this->availableDBAdapters[$framework][$driver]))) {
            throw AdaptConfigException::unsupportedDriver($this->config->connection, $driver);
        }

        $adapterClass = $this->availableDBAdapters[$framework][$driver];
        $this->dbAdapter = new $adapterClass($this->di, $this->config, $this->hasher);

        return $this->dbAdapter;
    }

    /**
     * Pick a database driver for the given connection.
     *
     * @return string
     */
    private function pickDriver(): string
    {
        $pickDriver = $this->pickDriverClosure;
        return $this->config->driver = $pickDriver($this->config->connection);
    }

    /**
     * Retrieve the current connection's original database name.
     *
     * @return string
     */
    private function origDBName(): string
    {
        return $this->di->config->origDBName($this->config->connection);
    }
}<|MERGE_RESOLUTION|>--- conflicted
+++ resolved
@@ -58,16 +58,6 @@
     private $di;
 
     /**
-<<<<<<< HEAD
-     * A DTO containing the settings to use.
-     *
-     * @var ConfigDTO
-     */
-    private $config;
-
-    /**
-=======
->>>>>>> 8e38cb57
      * The closure to call to get the driver for a connection.
      *
      * @var callable
