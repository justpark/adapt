<?php

namespace CodeDistortion\Adapt;

use CodeDistortion\Adapt\Adapters\DBAdapter;
use CodeDistortion\Adapt\Adapters\LaravelMySQLAdapter;
use CodeDistortion\Adapt\Adapters\LaravelSQLiteAdapter;
use CodeDistortion\Adapt\DI\DIContainer;
use CodeDistortion\Adapt\DTO\ConfigDTO;
use CodeDistortion\Adapt\DTO\DatabaseMetaInfo;
use CodeDistortion\Adapt\DTO\SnapshotMetaInfo;
use CodeDistortion\Adapt\Exceptions\AdaptBuildException;
use CodeDistortion\Adapt\Exceptions\AdaptConfigException;
use CodeDistortion\Adapt\Exceptions\AdaptSnapshotException;
use CodeDistortion\Adapt\Exceptions\AdaptTransactionException;
use CodeDistortion\Adapt\Support\HasConfigDTOTrait;
use CodeDistortion\Adapt\Support\Hasher;
use DateTime;
use DateTimeZone;
use Throwable;

/**
 * Build a database ready for use in tests.
 */
class DatabaseBuilder
{
    use HasConfigDTOTrait;

    /** @var string The framework currently being used. */
    protected $framework;

    /** @var string The name of the current test. */
    protected $testName;

    /** @var string[][] The available database adapters. */
    private $availableDBAdapters = [
        'laravel' => [
            'mysql' => LaravelMySQLAdapter::class,
            'sqlite' => LaravelSQLiteAdapter::class,
//            'pgsql' => LaravelPostgreSQLAdapter::class,
        ],
    ];

    /** @var DIContainer The dependency-injection container to use. */
    private $di;

    /** @var callable The closure to call to get the driver for a connection. */
    private $pickDriverClosure;

    /** @var Hasher Builds and checks hashes. */
    private $hasher;


    /** @var boolean Whether this builder has been executed yet or not. */
    private $executed = false;

    /** @var DBAdapter|null The object that will do the database specific work. */
    private $dbAdapter = null;


    /**
     * Constructor.
     *
     * @param string      $framework         The framework currently being used.
     * @param string      $testName          The name of the test being run.
     * @param DIContainer $di                The dependency-injection container to use.
     * @param ConfigDTO   $config            A DTO containing the settings to use.
     * @param Hasher      $hasher            The Hasher object to use.
     * @param callable    $pickDriverClosure A closure that will return the driver for the given connection.
     */
    public function __construct(string $framework, string $testName, DIContainer $di, ConfigDTO $config, Hasher $hasher, callable $pickDriverClosure)
    {
        $this->framework = $framework;
        $this->testName = $testName;
        $this->di = $di;
        $this->config = $config;
        $this->hasher = $hasher;
        $this->pickDriverClosure = $pickDriverClosure;
    }


    /**
     * Set the this builder's database connection to be the "default" one.
     *
     * @return static
     */
    public function makeDefault()
    {
        $this->dbAdapter()->connection->makeThisConnectionDefault();
        return $this;
    }

    /**
     * Retrieve the name of the database being used.
     *
     * @return string
     */
    public function getDatabase(): string
    {
        if (!$this->config->database) {
            $this->pickDatabaseNameAndUse();
        }
        return (string) $this->config->database;
    }

    /**
     * Retrieve the database-driver being used.
     *
     * @return string
     */
    public function getDriver(): string
    {
        return $this->pickDriver();
    }


    /**
     * Build a database ready to test with - migrate and seed the database etc (only if it's not ready-to-go already).
     *
     * @return static
     */
    public function execute()
    {
        $this->onlyExecuteOnce();
        $this->initialise();
        $this->prepareDB();
        return $this;
    }

    /**
     * Return whether this object has been executed yet.
     *
     * @return boolean
     */
    public function hasExecuted(): bool
    {
        return $this->executed;
    }


    /**
     * Make sure this object is only "executed" once.
     *
     * @return void
     * @throws AdaptBuildException Thrown when this object is executed more than once.
     */
    private function onlyExecuteOnce()
    {
        if ($this->hasExecuted()) {
            throw AdaptBuildException::databaseBuilderAlreadyExecuted();
        }
        $this->executed = true;
    }

    /**
     * Resolve whether reuseTestDBs is to be used.
     *
     * @return boolean
     */
    private function usingReuseTestDBs(): bool
    {
        return (($this->config->reuseTestDBs) && (!$this->config->isBrowserTest));
    }

    /**
     * Resolve whether the database being created can be reused later.
     *
     * @return boolean
     */
    private function dbWillBeReusable(): bool
    {
        return $this->usingReuseTestDBs();
    }

    /**
     * Resolve whether transactions are to be used.
     *
     * @return boolean
     */
    private function usingTransactions(): bool
    {
        return $this->usingReuseTestDBs();
    }

    /**
     * Resolve whether scenarioTestDBs is to be used.
     *
     * @return boolean
     */
    private function usingScenarioTestDBs(): bool
    {
        return $this->config->scenarioTestDBs;
    }

    /**
     * Resolve whether seeding is allowed.
     *
     * @return boolean
     */
    private function seedingIsAllowed(): bool
    {
        return $this->config->migrations !== false;
    }

    /**
     * Resolve whether snapshots are enabled or not.
     *
     * @return boolean
     */
    private function snapshotsAreEnabled(): bool
    {
        return $this->usingReuseTestDBs()
            ? in_array($this->config->useSnapshotsWhenReusingDB, ['afterMigrations', 'afterSeeders', 'both'], true)
            : in_array($this->config->useSnapshotsWhenNotReusingDB, ['afterMigrations', 'afterSeeders', 'both'], true);
    }

    /**
     * Derive if a snapshot should be taken after the migrations have been run.
     *
     * @return boolean
     */
    private function shouldTakeSnapshotAfterMigrations(): bool
    {
        if (!$this->snapshotsAreEnabled()) {
            return false;
        }

        // take in to consideration when there are no seeders to run, but a snapshot should be taken after seeders
        $setting = $this->usingReuseTestDBs()
            ? $this->config->useSnapshotsWhenReusingDB
            : $this->config->useSnapshotsWhenNotReusingDB;

        return count($this->config->pickSeedersToInclude())
            ? in_array($setting, ['afterMigrations', 'both'], true)
            : in_array($setting, ['afterMigrations', 'afterSeeders', 'both'], true);
    }

    /**
     * Derive if a snapshot should be taken after the seeders have been run.
     *
     * @return boolean
     */
    private function shouldTakeSnapshotAfterSeeders(): bool
    {
        if (!$this->snapshotsAreEnabled()) {
            return false;
        }
        if (!count($this->config->pickSeedersToInclude())) {
            return false;
        }

        $setting = $this->usingReuseTestDBs()
            ? $this->config->useSnapshotsWhenReusingDB
            : $this->config->useSnapshotsWhenNotReusingDB;

        return in_array($setting, ['afterSeeders', 'both'], true);
    }

    /**
     * Initialise this object ready for running.
     *
     * @return void
     */
    private function initialise()
    {
        $this->ensureStorageDirExists();
        $this->pickDriver();
    }

    /**
     * Reuse the existing database, populate it from a snapshot or build it from scratch - whatever is necessary.
     *
     * @return void
     */
    private function prepareDB()
    {
        $this->di->log->info('---- Preparing a database for test: ' . $this->testName . ' ----------------');
        $this->di->log->info('Using connection "' . $this->config->connection . '" (driver "' . $this->config->driver . '")');

        $this->pickDatabaseNameAndUse();
        $this->buildOrReuseDB();
        if ($this->usingTransactions()) {
            $this->dbAdapter()->build->applyTransaction();
        }
    }

    /**
     * Use the desired database.
     *
     * @return void
     */
    private function pickDatabaseNameAndUse()
    {
        $this->dbAdapter()->connection->useDatabase($this->pickDatabaseName());
    }

    /**
     * Choose the name of the database to use.
     *
     * @return string
     */
    private function pickDatabaseName(): string
    {
        // generate a new name
        if ($this->usingScenarioTestDBs()) {
            $dbNameHash = $this->hasher->generateDBNameHash($this->config->pickSeedersToInclude(), $this->config->databaseModifier);
            return $this->dbAdapter()->name->generateScenarioDBName($dbNameHash);
        }
        // or return the original name
        return $this->origDBName();
    }

    /**
     * Build or reuse an existing database.
     *
     * @return void
     */
    private function buildOrReuseDB()
    {
        $logTimer = $this->di->log->newTimer();

        if ($this->canReuseDB()) {
            $this->di->log->info('Reusing the existing database', $logTimer);
        } else {
            $this->buildDBFresh();
        }

        $this->writeReuseMetaData($this->dbWillBeReusable());
    }

    /**
     * Create the re-use meta-data table.
     *
     * @throws AdaptConfigException
     * @return void
     */
    private function writeReuseMetaData($readyForUse)
    {
        $this->dbAdapter()->reuse->writeReuseMetaData($this->origDBName(), $this->hasher->currentSourceFilesHash(), $this->hasher->currentScenarioHash(), $readyForUse);
    }

    /**
     * Check if the current database can be re-used.
     *
     * @return boolean
     */
    private function canReuseDB(): bool
    {
        if (!$this->usingReuseTestDBs()) {
            return false;
        }

        return $this->dbAdapter()->reuse->dbIsCleanForReuse($this->hasher->currentSourceFilesHash(), $this->hasher->currentScenarioHash());
    }

    /**
     * Pick a process and build the database fresh.
     *
     * @return void
     */
    private function buildDBFresh()
    {
        $this->di->log->info('Building database…');
        $logTimer = $this->di->log->newTimer();

        if (!$this->dbAdapter()->snapshot->snapshotFilesAreSimplyCopied()) {
            $this->dbAdapter()->build->resetDB();
            $this->writeReuseMetaData(false); // put the meta-table there straight away
        }

        if (($this->snapshotsAreEnabled()) && ($this->dbAdapter()->snapshot->isSnapshottable())) {
            $this->buildDBFromSnapshot();
        } else {
            $this->buildDBFromScratch();
        }

        $this->di->log->info('Database total build time', $logTimer);
    }

    /**
     * Build the database fresh, loading from a snapshot if available.
     *
     * @return void
     */
    private function buildDBFromSnapshot()
    {
        $seeders = $this->config->pickSeedersToInclude();
        $seedersLeftToRun = [];

        if ($this->trySnapshots($seeders, $seedersLeftToRun)) {
            if (!count($seedersLeftToRun)) {
                return;
            }
            $this->seed($seedersLeftToRun);
        } else {
            $this->buildDBFromScratch();
        }
    }

    /**
     * Build the database fresh (no import from snapshot).
     *
     * @return void
     */
    private function buildDBFromScratch()
    {
        // the db may have been reset above in buildDBFresh(),
        // if it wasn't, do it now to make sure it exists and is empty
        if ($this->dbAdapter()->snapshot->snapshotFilesAreSimplyCopied()) {
            $this->dbAdapter()->build->resetDB();
            $this->writeReuseMetaData(false); // put the meta-table there straight away
        }

        $this->importPreMigrationDumps();
        $this->migrate();
        $this->seed();
    }

    /**
     * Run the migrations.
     *
     * @return void
     * @throws AdaptConfigException When the migration path isn't valid.
     */
    private function migrate()
    {
        $migrationsPath = is_string($this->config->migrations)
            ? $this->config->migrations
            : (bool) $this->config->migrations;

        if (!mb_strlen($migrationsPath)) {
            return;
        }

        if (is_string($migrationsPath)) {
            if (!$this->di->filesystem->dirExists((string) realpath($migrationsPath))) {
                throw AdaptConfigException::migrationsPathInvalid($migrationsPath);
            }
        } else {
            $migrationsPath = null;
        }

        $this->dbAdapter()->build->migrate($migrationsPath);

        if ($this->shouldTakeSnapshotAfterMigrations()) {
            $seedersRun = []; // ie. no seeders
            $this->takeDBSnapshot($seedersRun);
        }
    }

    /**
     * Run the seeders.
     *
     * @param string[]|null $seeders The seeders to run - will run all if not passed.
     * @return void
     */
    private function seed(array $seeders = null)
    {
        if (!$this->seedingIsAllowed()) {
            return;
        }
        if (is_null($seeders)) {
            $seeders = $this->config->pickSeedersToInclude();
        }
        if (!count($seeders)) {
            return;
        }
        $this->dbAdapter()->build->seed($seeders);
        if ($this->shouldTakeSnapshotAfterSeeders()) {
            $seedersRun = $this->config->pickSeedersToInclude(); // ie. all seeders
            $this->takeDBSnapshot($seedersRun);
        }
    }

    /**
     * Take a snapshot (dump) of the current database.
     *
     * @param string[] $seeders The seeders that are included in this database.
     * @return void
     */
    private function takeDBSnapshot(array $seeders)
    {
        if (!$this->snapshotsAreEnabled()) {
            return;
        }
        if (!$this->dbAdapter()->snapshot->isSnapshottable()) {
            return;
        }
        $logTimer = $this->di->log->newTimer();
        $this->dbAdapter()->reuse->removeReuseMetaTable();
        // remove the meta-table for the snapshot
        $snapshotPath = $this->generateSnapshotPath($seeders);
        $this->dbAdapter()->snapshot->takeSnapshot($snapshotPath);
        $this->writeReuseMetaData($this->dbWillBeReusable());
        // put the meta-table back
        $this->di->log->info('Snapshot save SUCCESSFUL: "' . $snapshotPath . '"', $logTimer);
    }

    /**
     * Import the database dumps needed before the migrations run.
     *
     * @return void
     * @throws AdaptSnapshotException When snapshots aren't allowed for this type of database.
     */
    private function importPreMigrationDumps()
    {
        $preMigrationDumps = $this->config->pickPreMigrationDumps();
        if (!count($preMigrationDumps)) {
            return;
        }

        if (!$this->dbAdapter()->snapshot->isSnapshottable()) {
            throw AdaptSnapshotException::importsNotAllowed((string) $this->config->driver, (string) $this->config->database);
        }

        foreach ($preMigrationDumps as $path) {
            $logTimer = $this->di->log->newTimer();
            $this->dbAdapter()->snapshot->importSnapshot($path, true);
            $this->di->log->info('Import of pre-migration dump SUCCESSFUL: "' . $path . '"', $logTimer);
        }
    }

    /**
     * Create the storage directory if it doesn't exist.
     *
     * @return void
     * @throws AdaptConfigException Thrown when the directory could not be created.
     */
    private function ensureStorageDirExists()
    {
        $storageDir = $this->config->storageDir;

        if ($this->di->filesystem->pathExists($storageDir)) {
            if ($this->di->filesystem->isFile($storageDir)) {
                throw AdaptConfigException::storageDirIsAFile($storageDir);
            }
        } else {

            $e = null;
            try {
                $logTimer = $this->di->log->newTimer();

                // create the storage directory
                if ($this->di->filesystem->mkdir($storageDir, 0777, true)) {
                    // create a .gitignore file
                    $this->di->filesystem->writeFile($storageDir . '/.gitignore', 'w', '*' . PHP_EOL . '!.gitignore' . PHP_EOL);
                }
                $this->di->log->info('Created adapt-test-storage dir: "' . $storageDir . '"', $logTimer);
            } catch (Throwable $e) {
            }

            if (($e) || (!$this->di->filesystem->dirExists($storageDir))) {
                throw AdaptConfigException::cannotCreateStorageDir($storageDir, $e);
            }
        }
    }

    /**
     * Use the snapshot if it exits, trying one less seeder each time until one is found (or exhausted).
     *
     * @param string[] $seeders          The seeders to include.
     * @param string[] $seedersLeftToRun Array that will be populated with seeders that haven't been included.
     * @return boolean
     */
    private function trySnapshots(array $seeders, array &$seedersLeftToRun): bool
    {
        $seedersLeftToRun = [];
        do {
            if ($this->trySnapshot($seeders)) {
                return true;
            }
            if (!count($seeders)) {
                return false;
            }
            array_unshift($seedersLeftToRun, array_pop($seeders));
        } while (true);
    }

    /**
     * Generate the path that will be used for the snapshot.
     *
     * @param string[] $seeders The seeders that are included in the snapshot.
     * @return string
     */
    private function generateSnapshotPath(array $seeders): string
    {
        return $this->dbAdapter()->name->generateSnapshotPath($this->hasher->generateSnapshotHash($seeders));
    }

    /**
     * Use the snapshot if it exits.
     *
     * @param string[] $seeders The seeders to include.
     * @return boolean
     */
    private function trySnapshot(array $seeders): bool
    {
        $logTimer = $this->di->log->newTimer();
        $snapshotPath = $this->generateSnapshotPath($seeders);
        if (!$this->di->filesystem->fileExists($snapshotPath)) {
            $this->di->log->info('Snapshot NOT FOUND: "' . $snapshotPath . '"', $logTimer);
            return false;
        }
        if (!$this->dbAdapter()->snapshot->importSnapshot($snapshotPath)) {
            $this->di->log->info('Import of snapshot FAILED: "' . $snapshotPath . '"', $logTimer);
            return false;
        }
        $this->di->filesystem->touch($snapshotPath);
        // invalidation grace-period will start "now"
        $this->di->log->info('Import of snapshot SUCCESSFUL: "' . $snapshotPath . '"', $logTimer);
        return true;
    }



    /**
     * Build DatabaseMetaInfo objects for the existing databases.
     *
     * @return DatabaseMetaInfo[]
     */
    public function buildDatabaseMetaInfos(): array
    {
        return $this->dbAdapter()->reuse->findDatabases($this->origDBName(), $this->hasher->currentSourceFilesHash());
    }



    /**
     * Build SnapshotMetaInfo objects for the snapshots in the storage directory.
     *
     * @return SnapshotMetaInfo[]
     * @throws AdaptSnapshotException Thrown when a snapshot file couldn't be used.
     */
    public function buildSnapshotMetaInfos(): array
    {
        if (!$this->di->filesystem->dirExists($this->config->storageDir)) {
            return [];
        }

        try {
            $snapshotMetaInfos = [];
            $filePaths = $this->di->filesystem->filesInDir($this->config->storageDir);
            foreach ($filePaths as $path) {
                $snapshotMetaInfos[] = $this->buildSnapshotMetaInfo($path);
            }
            return array_values(array_filter($snapshotMetaInfos));
        } catch (Throwable $e) {
            throw AdaptSnapshotException::hadTroubleFindingSnapshots($e);
        }
    }

    /**
     * Build a SnapshotMetaInfo object for a snapshot.
     *
     * @param string $path The file to build a SnapshotMetaInfo object for.
     * @return SnapshotMetaInfo|null
     */
    private function buildSnapshotMetaInfo(string $path)
    {
        $temp = explode('/', $path);
        $filename = (string) array_pop($temp);
        $prefix = $this->config->snapshotPrefix;
        if (mb_substr($filename, 0, mb_strlen($prefix)) != $prefix) {
            return null;
        }
        $filename = mb_substr($filename, mb_strlen($prefix));
        $accessTS = fileatime($path);
        $accessDT = new DateTime("@$accessTS") ?: null;
        $accessDT ? $accessDT->setTimezone(new DateTimeZone('UTC')) : null;
        $snapshotMetaInfo = new SnapshotMetaInfo($path, $filename, $accessDT, $this->hasher->filenameHasSourceFilesHash($filename), function () use ($path) {
            return $this->di->filesystem->size($path);
        }, $this->config->invalidationGraceSeconds);
        $snapshotMetaInfo->setDeleteCallback(function () use ($snapshotMetaInfo) {
            return $this->removeSnapshotFile($snapshotMetaInfo);
        });
        return $snapshotMetaInfo;
    }

    /**
     * Remove the given snapshot file.
     *
     * @param SnapshotMetaInfo $snapshotMetaInfo The info object representing the snapshot file.
     * @return boolean
     */
    private function removeSnapshotFile(SnapshotMetaInfo $snapshotMetaInfo): bool
    {
        $logTimer = $this->di->log->newTimer();
        if ($this->di->filesystem->unlink($snapshotMetaInfo->path)) {
            $this->di->log->info('Removed ' . (!$snapshotMetaInfo->isValid ? 'old ' : '') . "snapshot: \"$snapshotMetaInfo->path\"", $logTimer);
            return true;
        }
        return false;
    }


    /**
     * Check to see if any of the transaction was committed (if relevant), and generate a warning.
     *
     * @return void
     * @throws AdaptTransactionException Thrown when the test committed the test-transaction.
     */
    public function checkForCommittedTransaction()
    {
        if (!$this->usingTransactions()) {
            return;
        }
        if (!$this->dbAdapter()->reuse->wasTransactionCommitted()) {
            return;
        }

<<<<<<< HEAD
        $this->di->log->warning("Test \"$this->testName\" committed its transaction"
                . " - consider turning \$reuseTestDBs off to isolate it "
                . "from other tests that don't commit their transactions");
=======
        $this->di->log->warning(
            "The $this->testName test committed the transaction wrapper - "
                . "turn \$reuseTestDBs off to isolate it from other "
                . "tests that don't commit their transactions"
        );

        throw AdaptTransactionException::testCommittedTransaction($this->testName);
>>>>>>> 4df4508f
    }



    /**
     * Create a database adapter to do the database specific work.
     *
     * @return DBAdapter
     * @throws AdaptConfigException Thrown when the type of database isn't recognised.
     */
    private function dbAdapter(): DBAdapter
    {
        if (!is_null($this->dbAdapter)) {
            return $this->dbAdapter;
        }

        // build a new one...
        $driver = $this->pickDriver();
        $framework = $this->framework;
        if (
            (!isset($this->availableDBAdapters[$framework]))
            || (!isset($this->availableDBAdapters[$framework][$driver]))
        ) {
            throw AdaptConfigException::unsupportedDriver($this->config->connection, $driver);
        }

        $adapterClass = $this->availableDBAdapters[$framework][$driver];
        $this->dbAdapter = new $adapterClass($this->di, $this->config, $this->hasher);

        return $this->dbAdapter;
    }

    /**
     * Pick a database driver for the given connection.
     *
     * @return string
     */
    private function pickDriver(): string
    {
        $pickDriver = $this->pickDriverClosure;
        return $this->config->driver = $pickDriver($this->config->connection);
    }

    /**
     * Retrieve the current connection's original database name.
     *
     * @return string
     */
    private function origDBName(): string
    {
        return $this->di->config->origDBName($this->config->connection);
    }
}<|MERGE_RESOLUTION|>--- conflicted
+++ resolved
@@ -708,19 +708,11 @@
             return;
         }
 
-<<<<<<< HEAD
-        $this->di->log->warning("Test \"$this->testName\" committed its transaction"
-                . " - consider turning \$reuseTestDBs off to isolate it "
-                . "from other tests that don't commit their transactions");
-=======
-        $this->di->log->warning(
-            "The $this->testName test committed the transaction wrapper - "
-                . "turn \$reuseTestDBs off to isolate it from other "
-                . "tests that don't commit their transactions"
-        );
+        $this->di->log->warning("The $this->testName test committed the transaction wrapper - "
+            . "turn \$reuseTestDBs off to isolate it from other "
+            . "tests that don't commit their transactions");
 
         throw AdaptTransactionException::testCommittedTransaction($this->testName);
->>>>>>> 4df4508f
     }
 
 
