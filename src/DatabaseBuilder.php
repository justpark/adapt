<?php

namespace CodeDistortion\Adapt;

use CodeDistortion\Adapt\Adapters\DBAdapter;
use CodeDistortion\Adapt\Adapters\LaravelMySQLAdapter;
use CodeDistortion\Adapt\Adapters\LaravelSQLiteAdapter;
use CodeDistortion\Adapt\DI\DIContainer;
use CodeDistortion\Adapt\DTO\ConfigDTO;
use CodeDistortion\Adapt\DTO\DatabaseMetaInfo;
use CodeDistortion\Adapt\DTO\ResolvedSettingsDTO;
use CodeDistortion\Adapt\DTO\SnapshotMetaInfo;
use CodeDistortion\Adapt\Exceptions\AdaptBuildException;
use CodeDistortion\Adapt\Exceptions\AdaptConfigException;
use CodeDistortion\Adapt\Exceptions\AdaptRemoteBuildException;
use CodeDistortion\Adapt\Exceptions\AdaptRemoteShareException;
use CodeDistortion\Adapt\Exceptions\AdaptSnapshotException;
use CodeDistortion\Adapt\Exceptions\AdaptTransactionException;
use CodeDistortion\Adapt\Support\Exceptions;
use CodeDistortion\Adapt\Support\HasConfigDTOTrait;
use CodeDistortion\Adapt\Support\Hasher;
use CodeDistortion\Adapt\Support\Settings;
use DateTime;
use DateTimeZone;
use GuzzleHttp\Client as HttpClient;
use GuzzleHttp\Exception\GuzzleException;
use PDOException;
use Psr\Http\Message\ResponseInterface;
use Throwable;

/**
 * Build a database ready for use in tests.
 */
class DatabaseBuilder
{
    use HasConfigDTOTrait;

    /** @var string The framework currently being used. */
    protected $framework;

    /** @var string[][] The available database adapters. */
    private $availableDBAdapters = [
        'laravel' => [
            'mysql' => LaravelMySQLAdapter::class,
            'sqlite' => LaravelSQLiteAdapter::class,
//            'pgsql' => LaravelPostgreSQLAdapter::class,
        ],
    ];

    /** @var DIContainer The dependency-injection container to use. */
    private $di;

    /** @var callable The closure to call to get the driver for a connection. */
    private $pickDriverClosure;

    /** @var Hasher Builds and checks hashes. */
    private $hasher;


    /** @var boolean Whether this builder has been executed yet or not. */
    private $executed = false;

    /** @var DBAdapter|null The object that will do the database specific work. */
    private $dbAdapter;

    /** @var ResolvedSettingsDTO|null The build-settings when they've been resolved. */
    private ?ResolvedSettingsDTO $resolvedSettingsDTO = null;



    /**
     * Constructor.
     *
     * @param string      $framework         The framework currently being used.
     * @param DIContainer $di                The dependency-injection container to use.
     * @param ConfigDTO   $config            A DTO containing the settings to use.
     * @param Hasher      $hasher            The Hasher object to use.
     * @param callable    $pickDriverClosure A closure that will return the driver for the given connection.
     */
    public function __construct(
        string $framework,
        DIContainer $di,
        ConfigDTO $config,
        Hasher $hasher,
        callable $pickDriverClosure
    ) {
        $this->framework = $framework;
        $this->di = $di;
        $this->config = $config;
        $this->hasher = $hasher;
        $this->pickDriverClosure = $pickDriverClosure;
    }


    /**
     * Set this builder's database connection to be the "default" one.
     *
     * @return static
     */
    public function makeDefault(): self
    {
        $this->dbAdapter()->connection->makeThisConnectionDefault();
        return $this;
    }

    /**
     * Retrieve the name of the database being used.
     *
     * @return string
     */
    public function getResolvedDatabase(): string
    {
        if (!$this->config->database) {
            $this->pickDatabaseNameAndUse();
        }
        return (string) $this->config->database;
    }

    /**
     * Retrieve the database-driver being used.
     *
     * @return string
     */
    public function getDriver(): string
    {
        return $this->pickDriver();
    }


    /**
     * Build a database ready to test with - migrate and seed the database etc (only if it's not ready-to-go already).
     *
     * @return static
     * @throws Throwable When something goes wrong.
     */
    public function execute(): self
    {
        try {

            $this->onlyExecuteOnce();
            $this->logTitle();
            $this->prePrepareChecks();
            $this->prepareDB();
            return $this;

        } catch (Throwable $e) {

            $this->logException($e);
            throw $e;

        } finally {
            $this->di->log->debug(''); // add the delimiter between each database being prepared
        }
    }

    /**
     * Generate and log the exception message.
     *
     * @param Throwable $e The exception to log.
     * @return void
     */
    private function logException(Throwable $e): void
    {
        if (is_a($e, AdaptRemoteBuildException::class)) {
            $lines = $e->generateLinesForLog();
            $title = $e->generateTitleForLog();
        } else {
            $lines = array_filter([$e->getMessage()]);
            $title = 'An Exception Occurred - ' . Exceptions::resolveExceptionClass($e);
        }

        $this->di->log->logBox($lines, $title, 'error');
    }

    /**
     * Return whether this object has been executed yet.
     *
     * @return boolean
     */
    public function hasExecuted(): bool
    {
        return $this->executed;
    }


    /**
     * Make sure this object is only "executed" once.
     *
     * @return void
     * @throws AdaptBuildException Thrown when this object is executed more than once.
     */
    private function onlyExecuteOnce()
    {
        if ($this->hasExecuted()) {
            throw AdaptBuildException::databaseBuilderAlreadyExecuted();
        }
        $this->executed = true;
    }

    /**
     * Perform any checks that that need to happen before building a database.
     *
     * @return void
     */
    private function prePrepareChecks(): void
    {
        $this->checkThatSessionDriversMatch();
    }

    /**
     * When building remotely & running browser tests, make sure the remote session.driver matches the local one.
     *
     * @return void
     * @throws AdaptRemoteShareException When building remotely, is a browser test, and session.drivers don't match.
     */
    private function checkThatSessionDriversMatch(): void
    {
        if (!$this->config->isRemoteBuild) {
            return;
        }

        if (!$this->config->isBrowserTest) {
            return;
        }

        if ($this->config->sessionDriver == $this->config->remoteCallerSessionDriver) {
            return;
        }

        throw AdaptRemoteShareException::sessionDriverMismatch(
            $this->config->sessionDriver,
            (string) $this->config->remoteCallerSessionDriver
        );
    }

    /**
     * Resolve whether reuseTestDBs is to be used.
     *
     * @return boolean
     */
    private function usingReuseTestDBs(): bool
    {
        return (($this->config->reuseTestDBs) && (!$this->config->isBrowserTest));
    }

    /**
     * Resolve whether the database being created can be reused later.
     *
     * @return boolean
     */
    private function dbWillBeReusable(): bool
    {
        return $this->usingReuseTestDBs();
    }

    /**
     * Resolve whether transactions are to be used.
     *
     * @return boolean
     */
    private function usingTransactions(): bool
    {
        if ($this->config->isRemoteBuild) {
            return false;
        }
        if (!$this->config->connectionExists) {
            return false;
        }
        return $this->usingReuseTestDBs();
    }

    /**
     * Resolve whether scenarioTestDBs is to be used.
     *
     * @return boolean
     */
    private function usingScenarioTestDBs(): bool
    {
        return $this->config->scenarioTestDBs;
    }

    /**
     * Check if the database should be built remotely (instead of locally).
     *
     * @return boolean
     */
    private function shouldBuildRemotely(): bool
    {
        return mb_strlen((string) $this->config->remoteBuildUrl) > 0;
    }

    /**
     * Resolve whether seeding is allowed.
     *
     * @return boolean
     */
    private function seedingIsAllowed(): bool
    {
        return $this->config->migrations !== false;
    }

    /**
     * Resolve whether snapshots are enabled or not.
     *
     * @return boolean
     */
    private function snapshotsAreEnabled(): bool
    {
        return $this->usingReuseTestDBs()
            ? in_array($this->config->useSnapshotsWhenReusingDB, ['afterMigrations', 'afterSeeders', 'both'], true)
            : in_array($this->config->useSnapshotsWhenNotReusingDB, ['afterMigrations', 'afterSeeders', 'both'], true);
    }

    /**
     * Derive if a snapshot should be taken after the migrations have been run.
     *
     * @return boolean
     */
    private function shouldTakeSnapshotAfterMigrations(): bool
    {
        if (!$this->snapshotsAreEnabled()) {
            return false;
        }

        // take into consideration when there are no seeders to run, but a snapshot should be taken after seeders
        $setting = $this->usingReuseTestDBs()
            ? $this->config->useSnapshotsWhenReusingDB
            : $this->config->useSnapshotsWhenNotReusingDB;

        return count($this->config->pickSeedersToInclude())
            ? in_array($setting, ['afterMigrations', 'both'], true)
            : in_array($setting, ['afterMigrations', 'afterSeeders', 'both'], true);
    }

    /**
     * Derive if a snapshot should be taken after the seeders have been run.
     *
     * @return boolean
     */
    private function shouldTakeSnapshotAfterSeeders(): bool
    {
        if (!$this->snapshotsAreEnabled()) {
            return false;
        }
        if (!count($this->config->pickSeedersToInclude())) {
            return false;
        }

        $setting = $this->usingReuseTestDBs()
            ? $this->config->useSnapshotsWhenReusingDB
            : $this->config->useSnapshotsWhenNotReusingDB;

        return in_array($setting, ['afterSeeders', 'both'], true);
    }

    /**
     * Reuse the existing database, populate it from a snapshot or build it from scratch - whatever is necessary.
     *
     * @return void
     */
    private function prepareDB()
    {
        $logTimer = $this->di->log->newTimer();

        $this->shouldBuildRemotely()
            ? $this->buildDBRemotely()
            : $this->buildDBLocally();

        $this->di->log->debug('Total preparation time', $logTimer);
    }

    /**
     * Perform the process of building (or reuse an existing) database - locally.
     *
     * @return void
     * @throws AdaptConfigException Thrown when building failed.
     */
    private function buildDBLocally()
    {
        $this->initialise();

        $this->resolvedSettingsDTO = $this->buildResolvedSettingsDTO($this->pickDatabaseName());
        $this->logSettingsUsed();

        $this->pickDatabaseNameAndUse();
        $this->buildOrReuseDBLocally();
    }

    /**
     * Check if initialisation is possible.
     *
     * @return boolean
     */
    private function shouldInitialise(): bool
    {
        return $this->config->connectionExists;
    }

    /**
     * Initialise this object ready for running.
     *
     * @return void
     * @throws AdaptConfigException When the connection doesn't exist.
     * @throws AdaptBuildException When the database isn't compatible with browser tests.
     */
    private function initialise()
    {
        if (!$this->config->connectionExists) {
            throw AdaptConfigException::invalidConnection($this->config->connection);
        }

        $this->pickDriver();

        if (($this->config->isBrowserTest) && (!$this->dbAdapter()->build->isCompatibleWithBrowserTests())) {
            throw AdaptBuildException::databaseNotCompatibleWithBrowserTests($this->config->driver);
        }
    }

    /**
     * Use the desired database.
     *
     * @return void
     */
    private function pickDatabaseNameAndUse()
    {
        if ($this->shouldBuildRemotely()) {
            return;
        }

        $this->useDatabase($this->pickDatabaseName());
    }

    /**
     * Choose the name of the database to use.
     *
     * @return string
     */
    private function pickDatabaseName(): string
    {
        // return the original name
        if (!$this->usingScenarioTestDBs()) {
            return $this->origDBName();
        }

        // or generate a new name
        $dbNameHash = $this->hasher->generateDatabaseNameHashPart(
            $this->config->pickSeedersToInclude(),
            $this->config->databaseModifier
        );
        return $this->dbAdapter()->name->generateScenarioDBName($dbNameHash);
    }

    /**
     * Use the desired database.
     *
     * @param string $name The database to use.
     * @return void
     */
    private function useDatabase(string $name)
    {
        $this->dbAdapter()->connection->useDatabase($name);
    }

    /**
     * Build or reuse an existing database - locally.
     *
     * @return void
     * @throws Throwable Thrown when the database couldn't be used.
     */
    private function buildOrReuseDBLocally()
    {
        $logTimer = $this->di->log->newTimer();

        try {
            if ($this->canReuseDB()) {
                $this->di->log->debug('Reusing the existing database', $logTimer);
            } else {
                $this->buildDBFresh();
            }
            $this->writeReuseMetaData($this->dbWillBeReusable());

        } catch (Throwable $e) {
            throw $this->transformAccessDeniedException($e);
        }
    }

    /**
     * Create the re-use meta-data table.
     *
     * @param boolean $reusable Whether this database can be reused or not.
     * @return void
     */
    private function writeReuseMetaData(bool $reusable)
    {
        $this->dbAdapter()->reuse->writeReuseMetaData(
            $this->origDBName(),
            $this->hasher->getBuildHash(),
            $this->hasher->currentSnapshotHash(),
            $this->hasher->currentScenarioHash(),
            $reusable
        );
    }

    /**
     * Check if the current database can be re-used.
     *
     * @return boolean
     */
    private function canReuseDB(): bool
    {
        if (!$this->usingReuseTestDBs()) {
            return false;
        }

        return $this->dbAdapter()->reuse->dbIsCleanForReuse(
            $this->hasher->getBuildHash(),
            $this->hasher->currentScenarioHash()
        );
    }

    /**
     * Build the database fresh.
     *
     * @return void
     */
    private function buildDBFresh()
    {
        $this->di->log->debug('Building the database…');

        if (!$this->dbAdapter()->snapshot->snapshotFilesAreSimplyCopied()) {
            $this->dbAdapter()->build->resetDB();
            // put the meta-table there straight away (even though it hasn't been built yet)
            // so another instance will identify that this database is an Adapt one
            $this->writeReuseMetaData(false);
        }

        if (($this->snapshotsAreEnabled()) && ($this->dbAdapter()->snapshot->isSnapshottable())) {
            $this->buildDBFromSnapshot();
        } else {
            $this->buildDBFromScratch();
        }
    }

    /**
     * Build the database fresh, loading from a snapshot if available.
     *
     * @return void
     */
    private function buildDBFromSnapshot()
    {
        $seeders = $this->config->pickSeedersToInclude();
        $seedersLeftToRun = [];

        if ($this->trySnapshots($seeders, $seedersLeftToRun)) {
            if (!count($seedersLeftToRun)) {
                return;
            }
            $this->seed($seedersLeftToRun);
        } else {
            $this->buildDBFromScratch();
        }
    }

    /**
     * Build the database fresh (no import from snapshot).
     *
     * @return void
     */
    private function buildDBFromScratch()
    {
        // the db may have been reset above in buildDBFresh(),
        // if it wasn't, do it now to make sure it exists and is empty
        if ($this->dbAdapter()->snapshot->snapshotFilesAreSimplyCopied()) {
            $this->dbAdapter()->build->resetDB();
            $this->writeReuseMetaData(false); // put the meta-table there straight away
        }

        $this->importPreMigrationImports();
        $this->migrate();
        $this->seed();
    }

    /**
     * Run the migrations.
     *
     * @return void
     * @throws AdaptConfigException When the migration path isn't valid.
     */
    private function migrate()
    {
        $migrationsPath = is_string($this->config->migrations)
            ? $this->config->migrations
            : (bool) $this->config->migrations;

        if (!mb_strlen((string) $migrationsPath)) {
            return;
        }

        if (is_string($migrationsPath)) {
            if (!$this->di->filesystem->dirExists((string) realpath($migrationsPath))) {
                throw AdaptConfigException::migrationsPathInvalid($migrationsPath);
            }
        } else {
            $migrationsPath = null;
        }

        $this->dbAdapter()->build->migrate($migrationsPath);

        if ($this->shouldTakeSnapshotAfterMigrations()) {
            $seedersRun = []; // i.e. no seeders
            $this->takeDBSnapshot($seedersRun);
        }
    }

    /**
     * Run the seeders.
     *
     * @param string[]|null $seeders The seeders to run - will run all if not passed.
     * @return void
     */
    private function seed(array $seeders = null)
    {
        if (!$this->seedingIsAllowed()) {
            return;
        }

        if (is_null($seeders)) {
            $seeders = $this->config->pickSeedersToInclude();
        }
        if (!count($seeders)) {
            return;
        }

        $this->dbAdapter()->build->seed($seeders);

        if ($this->shouldTakeSnapshotAfterSeeders()) {
            $seedersRun = $this->config->pickSeedersToInclude(); // i.e. all seeders
            $this->takeDBSnapshot($seedersRun);
        }
    }

    /**
     * Take a snapshot (dump) of the current database.
     *
     * @param string[] $seeders The seeders that are included in this database.
     * @return void
     */
    private function takeDBSnapshot(array $seeders)
    {
        if (!$this->snapshotsAreEnabled()) {
            return;
        }
        if (!$this->dbAdapter()->snapshot->isSnapshottable()) {
            return;
        }

        $logTimer = $this->di->log->newTimer();

        $this->dbAdapter()->reuse->removeReuseMetaTable(); // remove the meta-table for the snapshot

        $snapshotPath = $this->generateSnapshotPath($seeders);
        $this->dbAdapter()->snapshot->takeSnapshot($snapshotPath);

        $this->writeReuseMetaData($this->dbWillBeReusable()); // put the meta-table back

        $this->di->log->debug('Snapshot save: "' . $snapshotPath . '" - successful', $logTimer);
    }

    /**
     * Import the database dumps needed before the migrations run.
     *
     * @return void
     * @throws AdaptSnapshotException When snapshots aren't allowed for this type of database.
     */
<<<<<<< HEAD
    private function importPreMigrationDumps()
=======
    private function importPreMigrationImports(): void
>>>>>>> c8260bb9
    {
        $preMigrationImports = $this->config->pickPreMigrationImports();
        if (!count($preMigrationImports)) {
            return;
        }

        if (!$this->dbAdapter()->snapshot->isSnapshottable()) {
            throw AdaptSnapshotException::importsNotAllowed(
                (string) $this->config->driver,
                (string) $this->config->database
            );
        }

        foreach ($preMigrationImports as $path) {
            $logTimer = $this->di->log->newTimer();
            $this->dbAdapter()->snapshot->importSnapshot($path, true);
            $this->di->log->debug('Import of pre-migration dump: "' . $path . '" - successful', $logTimer);
        }
    }

    /**
     * Use the snapshot if it exits, trying one less seeder each time until one is found (or exhausted).
     *
     * @param string[] $seeders          The seeders to include.
     * @param string[] $seedersLeftToRun Array that will be populated with seeders that haven't been included.
     * @return boolean
     */
    private function trySnapshots(array $seeders, array &$seedersLeftToRun): bool
    {
        $seedersLeftToRun = [];
        do {
            if ($this->trySnapshot($seeders)) {
                return true;
            }
            if (!count($seeders)) {
                return false;
            }
            array_unshift($seedersLeftToRun, array_pop($seeders));
        } while (true);
    }

    /**
     * Generate the path that will be used for the snapshot.
     *
     * @param string[] $seeders The seeders that are included in the snapshot.
     * @return string
     */
    private function generateSnapshotPath(array $seeders): string
    {
        return $this->dbAdapter()->name->generateSnapshotPath(
            $this->hasher->generateSnapshotFilenameHashPart($seeders)
        );
    }

    /**
     * Use the snapshot if it exits.
     *
     * @param string[] $seeders The seeders to include.
     * @return boolean
     */
    private function trySnapshot(array $seeders): bool
    {
        $logTimer = $this->di->log->newTimer();

        $snapshotPath = $this->generateSnapshotPath($seeders);

        if (!$this->di->filesystem->fileExists($snapshotPath)) {
            $this->di->log->debug('Snapshot import: "' . $snapshotPath . '" - not found', $logTimer);
            return false;
        }

        if (!$this->dbAdapter()->snapshot->importSnapshot($snapshotPath)) {
            $this->di->log->debug('Snapshot import: "' . $snapshotPath . '" - FAILED', $logTimer);
            return false;
        }

        $this->di->filesystem->touch($snapshotPath); // stale grace-period will start "now"

        $this->di->log->debug('Snapshot import: "' . $snapshotPath . '" - successful', $logTimer);
        return true;
    }



    /**
     * Perform the process of building (or reuse an existing) database - remotely.
     *
     * @return void
     * @throws AdaptBuildException When the database type isn't allowed to be built remotely.
     */
    private function buildDBRemotely()
    {
        if (!$this->dbAdapter()->build->canBeBuiltRemotely()) {
            throw AdaptRemoteBuildException::databaseTypeCannotBeBuiltRemotely($this->config->driver);
        }

        $this->di->log->debug("Building the database remotely…");
        $logTimer = $this->di->log->newTimer();

        $this->resolvedSettingsDTO = $this->sendBuildRemoteRequest();

        $connection = $this->resolvedSettingsDTO->connection;
        $database = $this->resolvedSettingsDTO->database;

        $this->dbWillBeReusable()
            ? $this->di->log->debug("Database \"$database\" was built or reused. Remote preparation time", $logTimer)
            : $this->di->log->debug("Database \"$database\" was built. Remote preparation time", $logTimer);

        if (!$this->shouldInitialise()) {
            $this->config->database($database);
            $this->di->log->debug("Not using connection \"$connection\" locally");
            return;
        }

        $this->initialise();
        $this->logSettingsUsed();
        $this->useDatabase($database);
    }

    /**
     * Send the http request to build the database remotely.
     *
     * @return ResolvedSettingsDTO
     * @throws AdaptRemoteBuildException Thrown when the database couldn't be built.
     */
    private function sendBuildRemoteRequest(): ResolvedSettingsDTO
    {
        $url = $this->buildRemoteUrl();
        $httpClient = new HttpClient(['timeout' => 60 * 10]);
        $data = ['configDTO' => $this->config->buildPayload()];

        try {
            $response = $httpClient->post(
                $this->buildRemoteUrl(),
                ['form_params' => $data]
            );

            $resolvedSettingsDTO = ResolvedSettingsDTO::buildFromPayload((string) $response->getBody());
            $resolvedSettingsDTO->builtRemotely(true, $url);
            return $resolvedSettingsDTO;

        } catch (GuzzleException $e) {
            throw $this->buildAdaptRemoteBuildException($url, $e);
        }
    }

    /**
     * Build a AdaptRemoteBuildException.
     *
     * @param string          $url The remote-build url.
     * @param GuzzleException $e   The exception that occurred.
     * @return AdaptRemoteBuildException
     */
    private function buildAdaptRemoteBuildException(string $url, GuzzleException $e): AdaptRemoteBuildException
    {
        /** @var ?ResponseInterface $response */
        $response = method_exists($e, 'getResponse') ? $e->getResponse() : null;

        return AdaptRemoteBuildException::remoteBuildFailed(
            $this->config->connection,
            $url,
            $response,
            $e
        );
    }

    /**
     * Build the url to use when building the database remotely.
     *
     * @return string
     * @throws AdaptRemoteBuildException Thrown when the url is invalid.
     */
    private function buildRemoteUrl(): string
    {
        $remoteUrl = $origUrl = (string) $this->config->remoteBuildUrl;
        $pos = mb_strpos($remoteUrl, '?');
        if ($pos !== false) {
            $remoteUrl = mb_substr($remoteUrl, 0, $pos);
        }

        $remoteUrl = "$remoteUrl/" . Settings::REMOTE_BUILD_REQUEST_PATH;

        $parts = parse_url($remoteUrl);
        if (!is_array($parts)) {
            throw AdaptRemoteBuildException::remoteBuildUrlInvalid($origUrl);
        }
        if ((!isset($parts['scheme'])) || (!isset($parts['host']))) {
            throw AdaptRemoteBuildException::remoteBuildUrlInvalid($origUrl);
        }

        $origPath = $parts['path'] ?? '';
        $path = (string) preg_replace('%//+%', '/', $origPath);
        return str_replace($origPath, $path, $remoteUrl);
    }



    /**
     * Build DatabaseMetaInfo objects for the existing databases.
     *
     * @return DatabaseMetaInfo[]
     */
    public function buildDatabaseMetaInfos(): array
    {
        return $this->dbAdapter()->reuse->findDatabases(
            $this->origDBName(),
            $this->hasher->getBuildHash()
        );
    }



    /**
     * Build SnapshotMetaInfo objects for the snapshots in the storage directory.
     *
     * @return SnapshotMetaInfo[]
     * @throws AdaptSnapshotException Thrown when a snapshot file couldn't be used.
     */
    public function buildSnapshotMetaInfos(): array
    {
        if (!$this->di->filesystem->dirExists($this->config->storageDir)) {
            return [];
        }

        try {
            $snapshotMetaInfos = [];
            $filePaths = $this->di->filesystem->filesInDir($this->config->storageDir);
            foreach ($filePaths as $path) {
                $snapshotMetaInfos[] = $this->buildSnapshotMetaInfo($path);
            }
            return array_values(array_filter($snapshotMetaInfos));
        } catch (Throwable $e) {
            throw AdaptSnapshotException::hadTroubleFindingSnapshots($e);
        }
    }

    /**
     * Build a SnapshotMetaInfo object for a snapshot.
     *
     * @param string $path The file to build a SnapshotMetaInfo object for.
     * @return SnapshotMetaInfo|null
     */
    private function buildSnapshotMetaInfo(string $path)
    {
        $temp = explode('/', $path);
        $filename = (string) array_pop($temp);
        $prefix = $this->config->snapshotPrefix;

        if (mb_substr($filename, 0, mb_strlen($prefix)) != $prefix) {
            return null;
        }

        $filename = mb_substr($filename, mb_strlen($prefix));

        $accessTS = fileatime($path);
        $accessDT = new DateTime("@$accessTS");
        $accessDT->setTimezone(new DateTimeZone('UTC'));

        $snapshotMetaInfo = new SnapshotMetaInfo(
            $path,
            $filename,
            $accessDT,
<<<<<<< HEAD
            $this->hasher->filenameHasSourceFilesHash($filename),
            function () use ($path) {
                return $this->di->filesystem->size($path);
            },
=======
            $this->hasher->filenameHasBuildHash($filename),
            fn() => $this->di->filesystem->size($path),
>>>>>>> c8260bb9
            $this->config->staleGraceSeconds
        );
        $snapshotMetaInfo->setDeleteCallback(function () use ($snapshotMetaInfo) {
            return $this->removeSnapshotFile($snapshotMetaInfo);
        });
        return $snapshotMetaInfo;
    }

    /**
     * Remove the given snapshot file.
     *
     * @param SnapshotMetaInfo $snapshotMetaInfo The info object representing the snapshot file.
     * @return boolean
     */
    private function removeSnapshotFile(SnapshotMetaInfo $snapshotMetaInfo): bool
    {
        $logTimer = $this->di->log->newTimer();

        if ($this->di->filesystem->unlink($snapshotMetaInfo->path)) {
            $this->di->log->debug(
                'Removed ' . (!$snapshotMetaInfo->isValid ? 'old ' : '') . "snapshot: \"$snapshotMetaInfo->path\"",
                $logTimer
            );
            return true;
        }
        return false;
    }


    /**
     * Start the database transaction.
     *
     * @return void
     */
    public function applyTransaction()
    {
        if (!$this->usingTransactions()) {
            return;
        }

        $this->dbAdapter()->build->applyTransaction();
    }

    /**
     * Check to see if any of the transaction was committed (if relevant), and generate a warning.
     *
     * @return void
     * @throws AdaptTransactionException Thrown when the test committed the test-transaction.
     */
    public function checkForCommittedTransaction()
    {
        if (!$this->usingTransactions()) {
            return;
        }
        if (!$this->dbAdapter()->reuse->wasTransactionCommitted()) {
            return;
        }

        $this->di->log->warning(
            "The {$this->config->testName} test committed the transaction wrapper - "
            . "turn \$reuseTestDBs off to isolate it from other "
            . "tests that don't commit their transactions"
        );

        throw AdaptTransactionException::testCommittedTransaction($this->config->testName);
    }



    /**
     * Create a database adapter to do the database specific work.
     *
     * @return DBAdapter
     * @throws AdaptConfigException Thrown when the type of database isn't recognised.
     */
    private function dbAdapter(): DBAdapter
    {
        if (!is_null($this->dbAdapter)) {
            return $this->dbAdapter;
        }

        // build a new one...
        $driver = $this->pickDriver();
        $framework = $this->framework;
        if (
            (!isset($this->availableDBAdapters[$framework]))
            || (!isset($this->availableDBAdapters[$framework][$driver]))
        ) {
            throw AdaptConfigException::unsupportedDriver($this->config->connection, $driver);
        }

        $adapterClass = $this->availableDBAdapters[$framework][$driver];
        /** @var DBAdapter $dbAdapter */
        $dbAdapter = new $adapterClass($this->di, $this->config, $this->hasher);
        $this->dbAdapter = $dbAdapter;

        return $this->dbAdapter;
    }

    /**
     * Pick a database driver for the given connection.
     *
     * @return string
     */
    private function pickDriver(): string
    {
        $pickDriver = $this->pickDriverClosure;
        return $this->config->driver = $pickDriver($this->config->connection);
    }

    /**
     * Retrieve the current connection's original database name.
     *
     * @return string
     */
    private function origDBName(): string
    {
        return $this->di->config->origDBName($this->config->connection);
    }

    /**
     * Throw a custom exception if the given exception is, or contains a PDOException - "access denied" exception.
     *
     * @param Throwable $e The exception to check.
     * @return Throwable
     */
    private function transformAccessDeniedException(Throwable $e): Throwable
    {
        $previous = $e;
        do {
            if ($previous instanceof PDOException) {
                if ($previous->getCode() == 1044) {
                    return AdaptBuildException::accessDenied($e);
                }
            }
            $previous = $previous->getPrevious();
        } while ($previous);
        return $e;
    }





    /**
     * Build a ResolvedSettingsDTO from the current preparation.
     *
     * @param string $database The database used.
     * @return ResolvedSettingsDTO
     */
    private function buildResolvedSettingsDTO(string $database): ResolvedSettingsDTO
    {
        $canHash = $this->usingScenarioTestDBs() && !$this->shouldBuildRemotely();

        return (new ResolvedSettingsDTO())
            ->projectName($this->config->projectName)
            ->testName($this->config->testName)
            ->connection($this->config->connection)
            ->driver($this->config->driver)
            ->host($this->di->db->getHost())
            ->database($database)
            ->storageDir($this->config->storageDir)
            ->preMigrationImports($this->config->pickPreMigrationImports())
            ->migrations($this->config->migrations)
            ->seeders($this->seedingIsAllowed(), $this->config->seeders)
            ->builtRemotely(
                $this->shouldBuildRemotely(),
                $this->shouldBuildRemotely() ? $this->buildRemoteUrl() : null
            )
            ->snapshotsEnabled($this->snapshotsAreEnabled())
            ->isBrowserTest($this->config->isBrowserTest)
            ->sessionDriver($this->config->sessionDriver)
            ->databaseIsReusable($this->dbWillBeReusable())
            ->scenarioTestDBs(
                $this->usingScenarioTestDBs(),
                $canHash ? $this->hasher->getBuildHash() : null,
                $canHash ? $this->hasher->currentSnapshotHash() : null,
                $canHash ? $this->hasher->currentScenarioHash() : null
            );
    }

    /**
     * Get the ResolvedSettingsDTO representing the settings that were used.
     *
     * @return ResolvedSettingsDTO
     */
    public function getResolvedSettingsDTO(): ResolvedSettingsDTO
    {
        return $this->resolvedSettingsDTO;
    }





    /**
     * Log the details about the settings being used.
     *
     * @return void
     */
    private function logSettingsUsed(): void
    {
        $lines = $this->di->log->padList($this->resolvedSettingsDTO->renderBuildSettings());
        $this->di->log->logBox($lines, 'Build Settings');

        $lines = $this->di->log->padList($this->resolvedSettingsDTO->renderResolvedDatabaseSettings());
        $this->di->log->logBox($lines, 'Resolved Database');

//        $this->di->log->debug('Build Settings:');
//        foreach ($lines as $line) {
//            $this->di->log->debug($line);
//        }
    }

    /**
     * Log the title line.
     *
     * @return void
     */
    private function logTitle(): void
    {
        $prepLine = "Preparing the \"{$this->config->connection}\" database";
        if ($this->shouldBuildRemotely()) {
            $prepLine .= " remotely";
        } elseif ($this->config->isRemoteBuild) {
            $prepLine .= " locally, for another Adapt installation";
        }

        $this->di->log->logBox(
            [$prepLine, "For test \"{$this->config->testName}\""],
            'ADAPT - Preparing a Test-Database'
        );
    }
}<|MERGE_RESOLUTION|>--- conflicted
+++ resolved
@@ -64,7 +64,7 @@
     private $dbAdapter;
 
     /** @var ResolvedSettingsDTO|null The build-settings when they've been resolved. */
-    private ?ResolvedSettingsDTO $resolvedSettingsDTO = null;
+    private $resolvedSettingsDTO;
 
 
 
@@ -159,7 +159,7 @@
      * @param Throwable $e The exception to log.
      * @return void
      */
-    private function logException(Throwable $e): void
+    private function logException(Throwable $e)
     {
         if (is_a($e, AdaptRemoteBuildException::class)) {
             $lines = $e->generateLinesForLog();
@@ -202,7 +202,7 @@
      *
      * @return void
      */
-    private function prePrepareChecks(): void
+    private function prePrepareChecks()
     {
         $this->checkThatSessionDriversMatch();
     }
@@ -213,7 +213,7 @@
      * @return void
      * @throws AdaptRemoteShareException When building remotely, is a browser test, and session.drivers don't match.
      */
-    private function checkThatSessionDriversMatch(): void
+    private function checkThatSessionDriversMatch()
     {
         if (!$this->config->isRemoteBuild) {
             return;
@@ -672,11 +672,7 @@
      * @return void
      * @throws AdaptSnapshotException When snapshots aren't allowed for this type of database.
      */
-<<<<<<< HEAD
-    private function importPreMigrationDumps()
-=======
-    private function importPreMigrationImports(): void
->>>>>>> c8260bb9
+    private function importPreMigrationImports()
     {
         $preMigrationImports = $this->config->pickPreMigrationImports();
         if (!count($preMigrationImports)) {
@@ -939,15 +935,10 @@
             $path,
             $filename,
             $accessDT,
-<<<<<<< HEAD
-            $this->hasher->filenameHasSourceFilesHash($filename),
+            $this->hasher->filenameHasBuildHash($filename),
             function () use ($path) {
                 return $this->di->filesystem->size($path);
             },
-=======
-            $this->hasher->filenameHasBuildHash($filename),
-            fn() => $this->di->filesystem->size($path),
->>>>>>> c8260bb9
             $this->config->staleGraceSeconds
         );
         $snapshotMetaInfo->setDeleteCallback(function () use ($snapshotMetaInfo) {
@@ -1148,7 +1139,7 @@
      *
      * @return void
      */
-    private function logSettingsUsed(): void
+    private function logSettingsUsed()
     {
         $lines = $this->di->log->padList($this->resolvedSettingsDTO->renderBuildSettings());
         $this->di->log->logBox($lines, 'Build Settings');
@@ -1167,7 +1158,7 @@
      *
      * @return void
      */
-    private function logTitle(): void
+    private function logTitle()
     {
         $prepLine = "Preparing the \"{$this->config->connection}\" database";
         if ($this->shouldBuildRemotely()) {
