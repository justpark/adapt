<?php

namespace CodeDistortion\Adapt;

use CodeDistortion\Adapt\Adapters\LaravelMySQLAdapter;
use CodeDistortion\Adapt\Adapters\LaravelPostgreSQLAdapter;
use CodeDistortion\Adapt\Adapters\LaravelSQLiteAdapter;
use CodeDistortion\Adapt\DI\DIContainer;
use CodeDistortion\Adapt\DTO\ConfigDTO;
use CodeDistortion\Adapt\DTO\DatabaseMetaInfo;
use CodeDistortion\Adapt\DTO\ResolvedSettingsDTO;
use CodeDistortion\Adapt\DTO\SnapshotMetaInfo;
use CodeDistortion\Adapt\DTO\VersionsDTO;
use CodeDistortion\Adapt\Exceptions\AdaptBuildException;
use CodeDistortion\Adapt\Exceptions\AdaptConfigException;
use CodeDistortion\Adapt\Exceptions\AdaptRemoteBuildException;
use CodeDistortion\Adapt\Exceptions\AdaptSnapshotException;
use CodeDistortion\Adapt\Exceptions\AdaptTransactionException;
use CodeDistortion\Adapt\Support\DatabaseBuilderTraits\ConfigAdapterAndDriverTrait;
use CodeDistortion\Adapt\Support\DatabaseBuilderTraits\DatabaseTrait;
use CodeDistortion\Adapt\Support\DatabaseBuilderTraits\LogTrait;
use CodeDistortion\Adapt\Support\DatabaseBuilderTraits\OnlyExecuteOnceTrait;
use CodeDistortion\Adapt\Support\DatabaseBuilderTraits\ReuseJournalTrait;
use CodeDistortion\Adapt\Support\DatabaseBuilderTraits\ReuseTransactionTrait;
use CodeDistortion\Adapt\Support\DatabaseBuilderTraits\VerificationTrait;
use CodeDistortion\Adapt\Support\HasConfigDTOTrait;
use CodeDistortion\Adapt\Support\Hasher;
use CodeDistortion\Adapt\Support\Settings;
use CodeDistortion\Adapt\Support\VersionSupport;
use DateTime;
use DateTimeZone;
use GuzzleHttp\Client as HttpClient;
use GuzzleHttp\Exception\GuzzleException;
use PDOException;
use Psr\Http\Message\ResponseInterface;
use Throwable;

/**
 * Build a database ready for use in tests.
 */
class DatabaseBuilder
{
    use ConfigAdapterAndDriverTrait;
    use DatabaseTrait;
    use HasConfigDTOTrait;
    use LogTrait;
    use OnlyExecuteOnceTrait;
    use ReuseTransactionTrait;
    use ReuseJournalTrait;
    use VerificationTrait;



    /** @var string The framework currently being used. */
    protected $framework;

    /** @var string[][] The available database adapters. */
    private $availableDBAdapters = [
        'laravel' => [
            'mysql' => LaravelMySQLAdapter::class,
            'sqlite' => LaravelSQLiteAdapter::class,
            'pgsql' => LaravelPostgreSQLAdapter::class,
        ],
    ];

    /** @var DIContainer The dependency-injection container to use. */
    private $di;

    /** @var callable The closure to call to get the driver for a connection. */
    private $pickDriverClosure;

    /** @var Hasher Builds and checks checksums. */
    private $hasher;



    /** @var ResolvedSettingsDTO|null The build-settings when they've been resolved. */
    private $resolvedSettingsDTO;



    /**
     * Constructor.
     *
     * @param string      $framework         The framework currently being used.
     * @param DIContainer $di                The dependency-injection container to use.
     * @param ConfigDTO   $configDTO         A DTO containing the settings to use.
     * @param Hasher      $hasher            The Hasher object to use.
     * @param callable    $pickDriverClosure A closure that will return the driver for the given connection.
     */
    public function __construct(
        string $framework,
        DIContainer $di,
        ConfigDTO $configDTO,
        Hasher $hasher,
        callable $pickDriverClosure
    ) {
        $this->framework = $framework;
        $this->di = $di;
        $this->configDTO = $configDTO;
        $this->hasher = $hasher;
        $this->pickDriverClosure = $pickDriverClosure;

<<<<<<< HEAD
        // update $configDTO with some extra settings now that the driver is known
        $this->configDTO->dbAdapterSupport($this->dbAdapter()->build->supportsReuse(), $this->dbAdapter()->snapshot->supportsSnapshots(), $this->dbAdapter()->build->supportsScenarios(), $this->dbAdapter()->reuseTransaction->supportsTransactions(), $this->dbAdapter()->reuseJournal->supportsJournaling(), $this->dbAdapter()->verifier->supportsVerification());
=======
        $this->recordDriverAbilities();
>>>>>>> d741e51b
    }





    /**
     * Build a database ready to test with - migrate and seed the database etc (only if it's not ready-to-go already).
     *
     * @return static
     * @throws Throwable When something goes wrong.
     */
    public function execute(): self
    {
        $logTimer = $this->di->log->newTimer();

        $this->onlyExecuteOnce();
        $this->resetDbAdapter();
        $this->recordDriverAbilities();
        $this->prePreparationChecks();
        $this->prepareDB();

        $this->logTotalTimeTaken($logTimer);

        return $this;
    }

    /**
     * Add a line to the log showing how long the total preparation time was.
     *
     * @param integer $logTimer The timer measuring the overall time taken.
     * @return void
     */
    private function logTotalTimeTaken(int $logTimer)
    {
        // for phpstan - it will exist
        if (!$this->resolvedSettingsDTO) {
            return;
        }

        $database = $this->configDTO->database;
        $connection = $this->configDTO->connection;
        $existed = $this->resolvedSettingsDTO->databaseExistedBefore;
        $reused = $this->resolvedSettingsDTO->databaseWasReused;
        $reusing = $reused ? "Reusing" : ($existed ? "Rebuilt" : "Built");
        $emoji = $this->resolvedSettingsDTO->databaseWasReused ? '😎' : '🏗️ ';

        if ($this->di->log->currentVerbosity() == 0) {
            $message = "$reusing $connection database \"$database\" $emoji";
            $this->di->log->debug($message, $logTimer);
        } else {
            $message = "$reusing database \"$database\" - total preparation time $emoji";
            $this->di->log->vDebug($message, $logTimer, true);
        }
    }

    /**
     * Perform things after building, but BEFORE the test has run.
     *
     * @return void
     */
    public function runPostBuildSteps()
    {
        $this->recordVerificationStart();
        $this->recordJournalingStart();
        $this->startTransaction();
    }

    /**
     * Perform things after the TEST has run.
     *
     * @param boolean $isLast Whether this is the last Builder to run or not.
     * @return void
     * @throws AdaptTransactionException When the re-use transaction was committed.
     */
    public function runPostTestSteps($isLast)
    {
        // work out when the new-line should be added
        $d = $isLast && $this->configDTO->shouldVerifyData();
        $c = $isLast && $this->configDTO->shouldUseJournal() && !$d;
        $b = $isLast && $this->configDTO->shouldVerifyStructure() && !$c && !$d;
        $a = $isLast && $this->configDTO->shouldUseTransaction() && !$b && !$c && !$d;

        $logTimer = $this->di->log->newTimer();

        $this->checkForRolledBackTransaction();
        $this->rollBackTransaction();
        $this->checkForCommittedTransaction($logTimer, $a);

        $this->verifyDatabaseStructure($b);

        $this->reverseJournal($c);

        $this->verifyDatabaseData($d);
        $this->recordVerificationStop();
    }



    /**
     * Record extra details about the driver's abilities.
     *
     * @return void
     * @throws AdaptConfigException
     */
    private function recordDriverAbilities(): void
    {
        // update $configDTO with some extra settings now that the driver is known
        $this->configDTO->dbAdapterSupport(
            $this->dbAdapter()->build->supportsReuse(),
            $this->dbAdapter()->snapshot->supportsSnapshots(),
            $this->dbAdapter()->build->supportsScenarios(),
            $this->dbAdapter()->reuseTransaction->supportsTransactions(),
            $this->dbAdapter()->reuseJournal->supportsJournaling(),
            $this->dbAdapter()->verifier->supportsVerification(),
        );
    }

    /**
     * Perform any checks that that need to happen before building a database.
     *
     * @return void
     */
    private function prePreparationChecks()
    {
        $this->configDTO->ensureThatSessionDriversMatch();
    }



    /**
     * Reuse the existing database, populate it from a snapshot or build it from scratch - whatever is necessary.
     *
     * @return void
     */
    private function prepareDB()
    {
        $logTimer = $this->di->log->newTimer();

        $reusedLocally = $this->reuseRemotelyBuiltDBLocallyIfPossible($logTimer);
        if ($reusedLocally) {
            return;
        }

        $this->logTitle();

        $forceRebuild = ($reusedLocally === false); // false means it was built before, but couldn't be reused

        $this->configDTO->shouldBuildRemotely()
            ? $this->buildDBRemotely($forceRebuild, $logTimer)
            : $this->buildDBLocally($forceRebuild);
    }





    /**
     * Check if the database was built remotely, earlier in the test-run. Then re-use it if it can be.
     *
     * (This avoids needing to make a remote request to build when the checksums have already been calculated).
     *
     * @param integer $logTimer The timer, started a little earlier.
     * @return boolean|null Null = irrelevant (just build it), false = it exists but can't be reused (force-rebuild).
     */
    private function reuseRemotelyBuiltDBLocallyIfPossible(int $logTimer)
    {
        $reuseLocally = $this->checkLocallyIfRemotelyBuiltDBCanBeReused();

        if ($reuseLocally) {
            $this->reuseRemotelyBuiltDB($logTimer);
        }

        return $reuseLocally;
    }

    /**
     * Check if the current database was built remotely earlier in the test-run, and can be re-used now.
     *
     * @return boolean|null Null = irrelevant (just build it), false = it exists but can't be reused (force-rebuild).
     * @throws Throwable When something goes wrong.
     */
    private function checkLocallyIfRemotelyBuiltDBCanBeReused()
    {
        try {

            if (!$this->configDTO->shouldBuildRemotely()) {
                return null;
            }

            $resolvedSettingsDTO = $this->getTheRelevantPreviousResolvedSettingsDTO();
            if (!$resolvedSettingsDTO) {
                return null;
            }

            $origDatabase = $this->getCurrentDatabase();
            $this->silentlyUseDatabase((string) $resolvedSettingsDTO->database);

            $return = $this->canReuseDB(
                $resolvedSettingsDTO->buildChecksum,
                $resolvedSettingsDTO->scenarioChecksum,
                (string) $resolvedSettingsDTO->database,
                false,
                null
            );

            // restore it back so it can be officially changed later
            $this->silentlyUseDatabase((string) $origDatabase);

            return $return;

        } catch (Throwable $e) {
            throw $this->transformAnAccessDeniedException($e);
        }
    }

    /**
     * Grab the previously built ResolvedSettingsDTO (if it exists).
     *
     * @return ResolvedSettingsDTO|null
     */
    private function getTheRelevantPreviousResolvedSettingsDTO()
    {
        if (!$this->configDTO->connectionExists) {
            return null;
        }

        return Settings::getResolvedSettingsDTO($this->hasher->currentScenarioChecksum());
    }

    /**
     * Reuse the database that was built remotely.
     *
     * @param integer $logTimer The timer, started a little earlier.
     * @return void
     * @throws Throwable When something goes wrong.
     */
    private function reuseRemotelyBuiltDB(int $logTimer)
    {
        try {

            if ($this->configDTO->shouldInitialise()) {
                $this->initialise();
            }

            $this->resolvedSettingsDTO = $this->getTheRelevantPreviousResolvedSettingsDTO();
            ($resolvedSettingsDTO = $this->resolvedSettingsDTO) ? $resolvedSettingsDTO->databaseWasReused(true) : null; // it was re-used this time

            $connection = $this->configDTO->connection;
            $database = (string) (($resolvedSettingsDTO = $this->resolvedSettingsDTO) ? $resolvedSettingsDTO->database : null);
            $buildChecksum = ($resolvedSettingsDTO = $this->resolvedSettingsDTO) ? $resolvedSettingsDTO->buildChecksum : null;
            $this->configDTO->remoteBuildUrl = null; // stop debug output from showing that it's being built remotely
            $this->hasher->buildChecksumWasPreCalculated($buildChecksum);

            $this->logTitle();
            $this->logHttpRequestWasSaved($database, $logTimer);

            if (!$this->configDTO->shouldInitialise()) {
                $this->di->log->vDebug("Not using connection \"$connection\" locally");
                return;
            }

            $this->logTheUsedSettings();
            $this->useDatabase($database);
            $this->di->log->vDebug("The existing database \"$database\" can be reused");
            $this->updateMetaTable();

        } catch (Throwable $e) {
            throw $this->transformAnAccessDeniedException($e);
        }
    }





    /**
     * Perform the process of building (or reuse an existing) database - locally.
     *
     * @param boolean $forceRebuild Should the database be rebuilt anyway (no need to double-check)?.
     * @return void
     * @throws AdaptConfigException When building failed.
     */
    private function buildDBLocally(bool $forceRebuild)
    {
        $this->initialise();

        // is only used when not null
        $this->hasher->buildChecksumWasPreCalculated($this->configDTO->preCalculatedBuildChecksum);

        $this->resolvedSettingsDTO = $this->buildResolvedSettingsDTO($this->pickDatabaseName());

        $this->logTheUsedSettings();

        $this->pickDatabaseNameAndUse();

        $reused = $this->buildOrReuseDBLocally($forceRebuild);

        ($resolvedSettingsDTO = $this->resolvedSettingsDTO) ? $resolvedSettingsDTO->databaseWasReused($reused) : null;
    }

    /**
     * Initialise this object ready for running.
     *
     * @return void
     * @throws AdaptConfigException When the connection doesn't exist.
     * @throws AdaptBuildException When the database isn't compatible with browser tests.
     */
    private function initialise()
    {
        if (!$this->configDTO->connectionExists) {
            throw AdaptConfigException::invalidConnection($this->configDTO->connection);
        }

        if (($this->configDTO->isBrowserTest) && (!$this->dbAdapter()->build->isCompatibleWithBrowserTests())) {
            throw AdaptBuildException::databaseNotCompatibleWithBrowserTests((string) $this->configDTO->driver);
        }
    }

    /**
     * Build or reuse an existing database - locally.
     *
     * @param boolean $forceRebuild Should the database be rebuilt anyway (no need to double-check)?.
     * @return boolean Returns true if the database was reused.
     * @throws Throwable When the database couldn't be used.
     */
    private function buildOrReuseDBLocally(bool $forceRebuild): bool
    {
//        $this->di->log->vDebug("Preparing database \"{$this->configDTO->database}\"…");

        try {
            $logTimer = $this->di->log->newTimer();

            $canReuse = $this->canReuseDB(
                $this->hasher->getBuildChecksum(),
                $this->hasher->currentScenarioChecksum(),
                (string) $this->configDTO->database,
                $forceRebuild,
                $logTimer
            );

            $canReuse ? $this->updateMetaTable() : $this->buildDBFresh();

            return $canReuse;

        } catch (Throwable $e) {
            throw $this->transformAnAccessDeniedException($e);
        }
    }



    /**
     * Check if the current database can be re-used.
     *
     * @param string|null  $buildChecksum    The current build-checksum.
     * @param string|null  $scenarioChecksum The current scenario-checksum.
     * @param string       $database         The current database to check.
     * @param boolean      $forceRebuild     Should the database be rebuilt anyway (no need to double-check)?.
     * @param integer|null $logTimer         The timer, started a little earlier.
     * @return boolean
     */
    private function canReuseDB(
        $buildChecksum,
        $scenarioChecksum,
        string $database,
        bool $forceRebuild,
        $logTimer
    ): bool {

        if ($forceRebuild) {
            return false;
        }

        if (!$this->configDTO->reusingDB()) {
            return false;
        }

        if ($this->configDTO->forceRebuild) {
            return false;
        }

        $isReusable = $this->dbAdapter()->reuseMetaData->dbIsCleanForReuse(
            $buildChecksum,
            $scenarioChecksum,
            $this->configDTO->projectName,
            $database
        );

        if (!$logTimer) {
            return $isReusable;
        }
        if (!$isReusable && !$this->di->db->currentDatabaseExists()) {
            return false;
        }

        if ($isReusable) {
            $this->di->log->vDebug("The existing database \"$database\" can be reused", $logTimer);
        } else {
            $reason = $this->dbAdapter()->reuseMetaData->getCantReuseReason();
            $this->di->log->vDebug("Database \"$database\" cannot be reused", $logTimer);
            $this->di->log->vDebug("(Reason: $reason)");
        }

        return $isReusable;
    }

    /**
     * Create the re-use meta-data table - only when snapshot files are simply copied.
     *
     * @return void
     */
    private function createReuseMetaDataTableIfImportFilesAreSimplyCopied()
    {
        if (!$this->dbAdapter()->snapshot->snapshotFilesAreSimplyCopied()) {
            return;
        }

        $this->createReuseMetaDataTable();
    }

    /**
     * Create the re-use meta-data table - only when snapshot files are NOT simply copied.
     *
     * @return void
     */
    private function createReuseMetaDataTableIfImportFilesAreNotSimplyCopied()
    {
        if ($this->dbAdapter()->snapshot->snapshotFilesAreSimplyCopied()) {
            return;
        }

        $this->createReuseMetaDataTable();
    }

    /**
     * Create the re-use meta-data table.
     *
     * @return void
     */
    private function createReuseMetaDataTable()
    {
        // don't bother if the database simply disappears afterwards
        if ($this->dbAdapter()->build->databaseIsEphemeral()) {
            return;
        }

        $logTimer = $this->di->log->newTimer();

        $this->dbAdapter()->reuseMetaData->createReuseMetaDataTable(
            $this->origDBName(),
            $this->hasher->getBuildChecksum(),
            $this->hasher->currentSnapshotChecksum(),
            $this->hasher->currentScenarioChecksum()
        );

        $this->configDTO->dbSupportsReUse
            ? $this->di->log->vDebug("Set up the re-use meta-data", $logTimer)
            : $this->di->log->vDebug("Set up the meta-data", $logTimer);
    }

    /**
     * Update the last-used field in the meta-table.
     *
     * @return void
     */
    private function updateMetaTable()
    {
        $logTimer = $this->di->log->newTimer();

        $this->dbAdapter()->reuseMetaData->updateMetaTable($this->hasher->currentScenarioChecksum());

        $this->di->log->vDebug("Refreshed the re-use meta-data", $logTimer);
    }

    /**
     * Build the database fresh.
     *
     * @return void
     */
    private function buildDBFresh()
    {
        $this->resetDBIfSnapshotsFilesAreNotSimplyCopied();

        $this->canUseSnapshots()
            ? $this->buildDBFromSnapshot()
            : $this->buildDBFromScratch();
    }

    /**
     * Check if snapshots can be used here.
     *
     * @return boolean
     */
    private function canUseSnapshots(): bool
    {
        return $this->configDTO->snapshotsAreEnabled() && $this->dbAdapter()->snapshot->supportsSnapshots();
    }

    /**
     * Reset the database ready to build into - only when snapshot files are simply copied.
     *
     * @return void
     */
    private function resetDBIfSnapshotFilesAreSimplyCopied()
    {
        if (!$this->dbAdapter()->snapshot->snapshotFilesAreSimplyCopied()) {
            return;
        }

        $this->resetDB();
    }

    /**
     * Reset the database ready to build into - only when snapshot files are NOT simply copied.
     *
     * @return void
     */
    private function resetDBIfSnapshotsFilesAreNotSimplyCopied()
    {
        if ($this->dbAdapter()->snapshot->snapshotFilesAreSimplyCopied()) {
            return;
        }

        $this->resetDB();
    }

    /**
     * Reset the database ready to build into.
     *
     * @return void
     */
    private function resetDB()
    {
        $exists = $this->di->db->currentDatabaseExists();
        $this->dbAdapter()->build->resetDB($exists);

        ($resolvedSettingsDTO = $this->resolvedSettingsDTO) ? $resolvedSettingsDTO->databaseExistedBefore($exists) : null;
    }

    /**
     * Build the database fresh, loading from a snapshot if available.
     *
     * @return void
     */
    private function buildDBFromSnapshot()
    {
        $seeders = $this->configDTO->pickSeedersToInclude();
        $seedersLeftToRun = [];

        if ($this->trySnapshots($seeders, $seedersLeftToRun)) {
            $this->updateMetaTable();
            if (count($seedersLeftToRun)) {
                $this->seed($seedersLeftToRun);
                $this->takeSnapshotAfterSeeders();
            }
            $this->setUpVerification();
            $this->setUpJournaling();
        } else {
            $this->buildDBFromScratch();
        }
    }

    /**
     * Build the database fresh (no import from snapshot).
     *
     * @return void
     */
    private function buildDBFromScratch()
    {
        // the db may have been reset above in buildDBFresh(),
        // if it wasn't, do it now to make sure it exists and is empty
        $this->resetDBIfSnapshotFilesAreSimplyCopied();

        $this->createReuseMetaDataTableIfImportFilesAreNotSimplyCopied();
        $this->importInitialImports();
        $this->createReuseMetaDataTableIfImportFilesAreSimplyCopied();
        $this->migrate();
        $this->takeSnapshotAfterMigrations();
        $this->seed();
        $this->takeSnapshotAfterSeeders();
        $this->setUpVerification();
        $this->setUpJournaling();
    }



    /**
     * Import the database dumps needed before the migrations run.
     *
     * @return void
     * @throws AdaptSnapshotException When snapshots aren't allowed for this type of database.
     */
    private function importInitialImports()
    {
        $initialImports = $this->configDTO->pickInitialImports();
        if (!count($initialImports)) {
            return;
        }

        if (!$this->dbAdapter()->snapshot->supportsSnapshots()) {
            throw AdaptSnapshotException::importsNotAllowed(
                (string) $this->configDTO->driver,
                (string) $this->configDTO->database
            );
        }

        foreach ($initialImports as $path) {
            $logTimer = $this->di->log->newTimer();
            // will throw exception if the file doesn't exist
            $this->dbAdapter()->snapshot->importSnapshot($path, true);
            $this->di->log->vDebug('Initial import: "' . $path . '" - successful', $logTimer);
        }
    }



    /**
     * Run the migrations.
     *
     * @return void
     * @throws AdaptConfigException When the migration path isn't valid.
     */
    private function migrate()
    {
        $migrationsPath = is_string($this->configDTO->migrations)
            ? $this->configDTO->migrations
            : (bool) $this->configDTO->migrations;

        if (!mb_strlen((string) $migrationsPath)) {
            return;
        }

        if (is_string($migrationsPath)) {
            if (!$this->di->filesystem->dirExists((string) realpath($migrationsPath))) {
                throw AdaptConfigException::migrationsPathInvalid($migrationsPath);
            }
        } else {
            $migrationsPath = null;
        }

        $this->dbAdapter()->build->migrate($migrationsPath);
    }



    /**
     * Run the seeders.
     *
     * @param string[]|null $seeders The seeders to run - will run all if not passed.
     * @return void
     */
    private function seed(array $seeders = null)
    {
        if (!$this->configDTO->seedingIsAllowed()) {
            return;
        }

        if (is_null($seeders)) {
            $seeders = $this->configDTO->pickSeedersToInclude();
        }

        if (!count($seeders)) {
            return;
        }

        $this->dbAdapter()->build->seed($seeders);
    }



    /**
     * Take the snapshot that would be taken after the migrations have been run.
     *
     * @return void
     */
    private function takeSnapshotAfterMigrations()
    {
        if (!$this->configDTO->shouldTakeSnapshotAfterMigrations()) {
            return;
        }

        $seedersRun = []; // i.e. no seeders
        $this->takeDBSnapshot($seedersRun);
    }

    /**
     * Take the snapshot that would be taken after the seeders have been run.
     *
     * @return void
     */
    private function takeSnapshotAfterSeeders()
    {
        if (!$this->configDTO->shouldTakeSnapshotAfterSeeders()) {
            return;
        }

        $seedersRun = $this->configDTO->pickSeedersToInclude(); // i.e. all seeders
        $this->takeDBSnapshot($seedersRun);
    }



    /**
     * Take a snapshot (dump) of the current database.
     *
     * @param string[] $seeders The seeders that are included in this database.
     * @return void
     */
    private function takeDBSnapshot(array $seeders)
    {
        if (!$this->canUseSnapshots()) {
            return;
        }

        $logTimer = $this->di->log->newTimer();

        $snapshotPath = $this->generateSnapshotPath($seeders);
        $this->dbAdapter()->snapshot->takeSnapshot($snapshotPath);

        $this->di->log->vDebug('Snapshot save: "' . $snapshotPath . '" - successful', $logTimer);
    }

    /**
     * Use the snapshot if it exits, trying one less seeder each time until one is found (or exhausted).
     *
     * @param string[] $seeders          The seeders to include.
     * @param string[] $seedersLeftToRun Array that will be populated with seeders that haven't been included.
     * @return boolean
     */
    private function trySnapshots(array $seeders, array &$seedersLeftToRun): bool
    {
        $seedersLeftToRun = [];
        do {
            if ($this->trySnapshot($seeders)) {
                return true;
            }
            if (!count($seeders)) {
                return false;
            }
            array_unshift($seedersLeftToRun, array_pop($seeders));
        } while (true);
    }

    /**
     * Generate the path that will be used for the snapshot.
     *
     * @param string[] $seeders The seeders that are included in the snapshot.
     * @return string
     */
    private function generateSnapshotPath(array $seeders): string
    {
        return $this->dbAdapter()->name->generateSnapshotPath(
            $this->hasher->generateSnapshotFilenameChecksumPart($seeders)
        );
    }

    /**
     * Use the snapshot if it exits.
     *
     * @param string[] $seeders The seeders to include.
     * @return boolean
     */
    private function trySnapshot(array $seeders): bool
    {
        $logTimer = $this->di->log->newTimer();

        $snapshotPath = $this->generateSnapshotPath($seeders);

        if (!$this->di->filesystem->fileExists($snapshotPath)) {
            $this->di->log->vDebug('Snapshot import: "' . $snapshotPath . '" - not found', $logTimer);
            return false;
        }

        if (!$this->dbAdapter()->snapshot->importSnapshot($snapshotPath)) {
            $this->di->log->vDebug('Snapshot import: "' . $snapshotPath . '" - FAILED', $logTimer);
            return false;
        }

        $this->di->filesystem->touch($snapshotPath); // so the stale grace-period starts again

        $this->di->log->vDebug('Snapshot import: "' . $snapshotPath . '" - successful', $logTimer);
        return true;
    }



    /**
     * Perform the process of building (or reuse an existing) database - remotely.
     *
     * @param boolean $forceRebuild Should the database be rebuilt anyway (no need to double-check)?.
     * @param integer $logTimer     The timer, started a little earlier.
     * @return void
     * @throws AdaptRemoteBuildException When the database type isn't allowed to be built remotely.
     */
    private function buildDBRemotely(bool $forceRebuild, int $logTimer)
    {
        if (!$this->dbAdapter()->build->canBeBuiltRemotely()) {
            throw AdaptRemoteBuildException::databaseTypeCannotBeBuiltRemotely((string) $this->configDTO->driver);
        }

        if ($this->configDTO->shouldInitialise()) {
            $this->initialise();
        }



        $this->di->log->vDebug("Building the database remotely…");

        $this->resolvedSettingsDTO = $this->sendBuildRemoteRequest($forceRebuild);
        Settings::storeResolvedSettingsDTO($this->hasher->currentScenarioChecksum(), $this->resolvedSettingsDTO);

        $connection = $this->resolvedSettingsDTO->connection;
        $database = (string) $this->resolvedSettingsDTO->database;

        $message = $this->resolvedSettingsDTO->databaseWasReused
            ? "Database \"$database\" was reused. Remote preparation time"
            : "Database \"$database\" was built. Remote preparation time";
        $this->di->log->vDebug($message, $logTimer);

        $this->resolvedSettingsDTO->remoteVersionsDTO = $this->resolvedSettingsDTO->versionsDTO;
        $this->resolvedSettingsDTO->versionsDTO = $this->buildVersionsDTO();

        if (!$this->configDTO->shouldInitialise()) {
            $this->di->log->vDebug("Not using connection \"$connection\" locally");
            return;
        }

        $this->logTheUsedSettings();
        $this->useDatabase($database);

        if ($this->resolvedSettingsDTO && $this->resolvedSettingsDTO->databaseWasReused) {
            $this->di->log->vDebug("The existing database \"$database\" can be reused");
        }
    }

    /**
     * Send the http request to build the database remotely.
     *
     * @param boolean $forceRebuild Should the database be rebuilt anyway (no need to double-check)?.
     * @return ResolvedSettingsDTO
     * @throws AdaptRemoteBuildException When the database couldn't be built.
     */
    private function sendBuildRemoteRequest(bool $forceRebuild): ResolvedSettingsDTO
    {
        $httpClient = new HttpClient(['timeout' => 60 * 10]);
        $url = $this->buildRemoteUrl();
        $data = ['configDTO' => $this->prepareConfigForRemoteRequest($url, $forceRebuild)->buildPayload()];

        try {
            $response = $httpClient->post(
                $this->buildRemoteUrl(),
                ['form_params' => $data]
            );

            $resolvedSettingsDTO = ResolvedSettingsDTO::buildFromPayload((string) $response->getBody());
            $resolvedSettingsDTO->builtRemotely(true, $url);

            Hasher::rememberRemoteBuildChecksum($url, (string) $resolvedSettingsDTO->buildChecksum);

            return $resolvedSettingsDTO;

        } catch (GuzzleException $e) {
            throw $this->buildAdaptRemoteBuildException($url, $e);
        }
    }

    /**
     * Build a ConfigDTO ready to send in the remote-build request.
     *
     * @param string  $remoteBuildUrl The remote-build url.
     * @param boolean $forceRebuild   Force the database to be rebuilt.
     * @return ConfigDTO
     */
    private function prepareConfigForRemoteRequest(string $remoteBuildUrl, bool $forceRebuild): ConfigDTO
    {
        $configDTO = clone $this->configDTO;

        if ($forceRebuild) {
            $configDTO->forceRebuild = true;
        }

        // save time by telling the remote Adapt installation what the build-checksum was from last time.
        $configDTO->preCalculatedBuildChecksum(Hasher::getRemoteBuildChecksum($remoteBuildUrl));
        return $configDTO;
    }

    /**
     * Build a AdaptRemoteBuildException.
     *
     * @param string          $url The remote-build url.
     * @param GuzzleException $e   The exception that occurred.
     * @return AdaptRemoteBuildException
     */
    private function buildAdaptRemoteBuildException(string $url, GuzzleException $e): AdaptRemoteBuildException
    {
        /** @var ?ResponseInterface $response */
        $response = method_exists($e, 'getResponse') ? $e->getResponse() : null;

        return AdaptRemoteBuildException::remoteBuildFailed(
            $this->configDTO->connection,
            $url,
            $response,
            $e
        );
    }

    /**
     * Build the url to use when building the database remotely.
     *
     * @return string
     * @throws AdaptRemoteBuildException When the url is invalid.
     */
    private function buildRemoteUrl(): string
    {
        $remoteUrl = $origUrl = (string) $this->configDTO->remoteBuildUrl;
        $pos = mb_strpos($remoteUrl, '?');
        if ($pos !== false) {
            $remoteUrl = mb_substr($remoteUrl, 0, $pos);
        }

        $remoteUrl = "$remoteUrl/" . Settings::REMOTE_BUILD_REQUEST_PATH;

        $parts = parse_url($remoteUrl);
        if (!is_array($parts)) {
            throw AdaptRemoteBuildException::remoteBuildUrlInvalid($origUrl);
        }
        if ((!isset($parts['scheme'])) || (!isset($parts['host']))) {
            throw AdaptRemoteBuildException::remoteBuildUrlInvalid($origUrl);
        }

        $origPath = $parts['path'] ?? '';
        $path = (string) preg_replace('%//+%', '/', $origPath);
        return str_replace($origPath, $path, $remoteUrl);
    }



    /**
     * Build DatabaseMetaInfo objects for the existing databases.
     *
     * @return DatabaseMetaInfo[]
     */
    public function buildDatabaseMetaInfos(): array
    {
        if (!$this->configDTO->dbSupportsReUse) {
            return [];
        }

        return $this->dbAdapter()->find->findDatabases($this->hasher->getBuildChecksum());
    }



    /**
     * Build SnapshotMetaInfo objects for the snapshots in the storage directory.
     *
     * @return SnapshotMetaInfo[]
     */
    public function buildSnapshotMetaInfos(): array
    {
        if (!$this->di->filesystem->dirExists($this->configDTO->storageDir)) {
            return [];
        }

        $logTimer = $this->di->log->newTimer();

        try {
            $filePaths = $this->di->filesystem->filesInDir(Settings::snapshotDir($this->configDTO->storageDir));
            $this->di->log->vvDebug("Retrieved snapshot list", $logTimer);
        } catch (Throwable $e) {
            $this->di->log->vvWarning("Could not retrieve snapshot list", $logTimer);
            return [];
        }

        $logTimer2 = $this->di->log->newTimer();

        $snapshotMetaInfos = [];
        $attemptedCount = 0;
        foreach ($filePaths as $path) {

            // ignore other files
//            $temp = (array) preg_split('/[\\\\\/]+/', $path);
//            $filename = array_pop($temp);
//            if (in_array($filename, ['.gitignore', 'purge-lock'])) {
//                continue;
//            }

            $attemptedCount++;

            $logTimer3 = $this->di->log->newTimer();

            try {
                $snapshotMetaInfo = $this->buildSnapshotMetaInfo($path);
                $snapshotMetaInfos[] = $snapshotMetaInfo;

                $path = $snapshotMetaInfo ? $snapshotMetaInfo->path : $path;
                $usable = $snapshotMetaInfo
                    ? ($snapshotMetaInfo->isValid
                        ? '(usable)'
                        : "(stale" . ($snapshotMetaInfo->shouldPurgeNow() ? '' : ' - within grace period') . ")")
                    : '(not usable - ignoring)';
                $this->di->log->vvDebug("- Found snapshot \"$path\" $usable", $logTimer3);

            } catch (Throwable $e) {
                $this->di->log->vvWarning("Could not read from snapshot \"$path\"", $logTimer3);
            }
        }

        if (!$attemptedCount) {
            $this->di->log->vvDebug("- No snapshots were found", $logTimer2);
        }

        return array_values(array_filter($snapshotMetaInfos));
    }

    /**
     * Build a SnapshotMetaInfo object for a snapshot.
     *
     * @param string $path The file to build a SnapshotMetaInfo object for.
     * @return SnapshotMetaInfo|null
     */
    private function buildSnapshotMetaInfo(string $path)
    {
        $temp = explode('/', $path);
        $filename = (string) array_pop($temp);
        $prefix = $this->configDTO->snapshotPrefix;

        if (mb_substr($filename, 0, mb_strlen($prefix)) != $prefix) {
            return null;
        }

        $filename = mb_substr($filename, mb_strlen($prefix));

        $accessTS = fileatime($path);
        $accessDT = new DateTime("@$accessTS");
        $accessDT->setTimezone(new DateTimeZone('UTC'));

        $snapshotMetaInfo = new SnapshotMetaInfo(
            $path,
            $filename,
            $accessDT,
            $this->hasher->filenameHasBuildChecksum($filename),
            function () use ($path) {
                return $this->di->filesystem->size($path);
            },
            $this->configDTO->staleGraceSeconds
        );
        $snapshotMetaInfo->setDeleteCallback(function () use ($snapshotMetaInfo) {
            return $this->removeSnapshotFile($snapshotMetaInfo);
        });
        return $snapshotMetaInfo;
    }

    /**
     * Remove the given snapshot file.
     *
     * @param SnapshotMetaInfo $snapshotMetaInfo The info object representing the snapshot file.
     * @return boolean
     * @throws AdaptSnapshotException When the snapshot can't be removed.
     */
    private function removeSnapshotFile(SnapshotMetaInfo $snapshotMetaInfo): bool
    {
        if (!$this->di->filesystem->fileExists($snapshotMetaInfo->path)) {
            return false;
        }

        try {
            if (!$this->di->filesystem->unlink($snapshotMetaInfo->path)) {
                throw AdaptSnapshotException::deleteFailed($snapshotMetaInfo->path);
            }
            return true;
        } catch (AdaptSnapshotException $e) {
            throw $e; // just rethrow as is
        } catch (Throwable $e) {
            throw AdaptSnapshotException::deleteFailed($snapshotMetaInfo->path, $e);
        }
    }







    /**
     * Throw a custom exception if the given exception is, or contains a PDOException - "access denied" exception.
     *
     * @param Throwable $e The exception to check.
     * @return Throwable
     */
    private function transformAnAccessDeniedException(Throwable $e): Throwable
    {
        $previous = $e;
        do {
            if ($previous instanceof PDOException) {
                if ($previous->getCode() == 1044) {
                    return AdaptBuildException::accessDenied($e);
                }
            }
            $previous = $previous->getPrevious();
        } while ($previous);

        return $e;
    }





    /**
     * Build a ResolvedSettingsDTO from the current preparation.
     *
     * @param string $database The database used.
     * @return ResolvedSettingsDTO
     */
    private function buildResolvedSettingsDTO(string $database): ResolvedSettingsDTO
    {
        $configDTO = $this->configDTO;
        $buildingLocally = !$configDTO->shouldBuildRemotely();

        return (new ResolvedSettingsDTO())
            ->projectName($configDTO->projectName)
            ->testName($configDTO->testName)
            ->connection($configDTO->connection)
            ->driver((string) $configDTO->driver)
            ->host($this->di->db->getHost())
            ->database($database)
            ->storageDir($configDTO->storageDir)
            ->initialImports($configDTO->pickInitialImports())
            ->migrations($configDTO->migrations)
            ->seeders($configDTO->seedingIsAllowed(), $configDTO->seeders)
            ->builtRemotely(
                $configDTO->shouldBuildRemotely(),
                $configDTO->shouldBuildRemotely() ? $this->buildRemoteUrl() : null
            )->snapshotType($configDTO->snapshotType(), is_string($configDTO->useSnapshotsWhenReusingDB) ? $configDTO->useSnapshotsWhenReusingDB : null, is_string($configDTO->useSnapshotsWhenNotReusingDB) ? $configDTO->useSnapshotsWhenNotReusingDB : null)
            ->isBrowserTest($configDTO->isBrowserTest)
            ->isParallelTest($configDTO->isParallelTest)
            ->usingPest($configDTO->usingPest)
            ->sessionDriver($configDTO->sessionDriver)
            ->transactionReusable($configDTO->shouldUseTransaction())
            ->journalReusable($configDTO->shouldUseJournal())
            ->verifyDatabase($configDTO->verifyDatabase)
            ->forceRebuild($configDTO->forceRebuild)
            ->scenarios(
                $configDTO->usingScenarios(),
                $buildingLocally ? $this->hasher->getBuildChecksum() : null,
                $buildingLocally ? $this->hasher->currentSnapshotChecksum() : null,
                $buildingLocally ? $this->hasher->currentScenarioChecksum() : null
            )
            ->databaseWasReused(true)
            ->versionsDTO($this->buildVersionsDTO())
            ->remoteVersionsDTO(null);
    }

    /**
     * Build a VersionsDTO based on the current software.
     *
     * @return VersionsDTO|null
     */
    private function buildVersionsDTO()
    {
        $connection = $this->configDTO->connection;
        $driver = $this->configDTO->driver;

        $versionsDTO =
            Settings::getResolvedVersionsDTO($connection, $driver)
            ?? VersionSupport::buildVersionDTO($this->dbAdapter(), $this->di->log);

        Settings::storeResolvedVersionsDTO($connection, $driver, $versionsDTO);

        return $versionsDTO;
    }

    /**
     * Get the ResolvedSettingsDTO representing the settings that were used.
     *
     * @return ResolvedSettingsDTO|null
     */
    public function getResolvedSettingsDTO()
    {
        return $this->resolvedSettingsDTO;
    }
}<|MERGE_RESOLUTION|>--- conflicted
+++ resolved
@@ -101,12 +101,7 @@
         $this->hasher = $hasher;
         $this->pickDriverClosure = $pickDriverClosure;
 
-<<<<<<< HEAD
-        // update $configDTO with some extra settings now that the driver is known
-        $this->configDTO->dbAdapterSupport($this->dbAdapter()->build->supportsReuse(), $this->dbAdapter()->snapshot->supportsSnapshots(), $this->dbAdapter()->build->supportsScenarios(), $this->dbAdapter()->reuseTransaction->supportsTransactions(), $this->dbAdapter()->reuseJournal->supportsJournaling(), $this->dbAdapter()->verifier->supportsVerification());
-=======
         $this->recordDriverAbilities();
->>>>>>> d741e51b
     }
 
 
@@ -212,17 +207,10 @@
      * @return void
      * @throws AdaptConfigException
      */
-    private function recordDriverAbilities(): void
+    private function recordDriverAbilities()
     {
         // update $configDTO with some extra settings now that the driver is known
-        $this->configDTO->dbAdapterSupport(
-            $this->dbAdapter()->build->supportsReuse(),
-            $this->dbAdapter()->snapshot->supportsSnapshots(),
-            $this->dbAdapter()->build->supportsScenarios(),
-            $this->dbAdapter()->reuseTransaction->supportsTransactions(),
-            $this->dbAdapter()->reuseJournal->supportsJournaling(),
-            $this->dbAdapter()->verifier->supportsVerification(),
-        );
+        $this->configDTO->dbAdapterSupport($this->dbAdapter()->build->supportsReuse(), $this->dbAdapter()->snapshot->supportsSnapshots(), $this->dbAdapter()->build->supportsScenarios(), $this->dbAdapter()->reuseTransaction->supportsTransactions(), $this->dbAdapter()->reuseJournal->supportsJournaling(), $this->dbAdapter()->verifier->supportsVerification());
     }
 
     /**
