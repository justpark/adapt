<?php

namespace CodeDistortion\Adapt;

use CodeDistortion\Adapt\DTO\ConfigDTO;

/**
 * Define how a database should be built.
 */
class DatabaseDefinition
{
    /**
     * @var \CodeDistortion\Adapt\DTO\ConfigDTO
     */
    private $configDTO;
    /**
     * Constructor.
     */
    public function __construct(ConfigDTO $configDTO)
    {
        $this->configDTO = $configDTO;
    }



    /**
     * Specify the database connection to prepare.
     *
     * @param string $connection The database connection to prepare.
     * @return static
     */
    public function connection($connection): self
    {
        $this->configDTO->connection($connection);
        return $this;
    }

    /**
     * Set this builder's database connection to be the "default" one.
     *
     * @return static
     */
    public function makeDefault(): self
    {
        $this->configDTO->isDefaultConnection(true);
        return $this;
    }



    /**
     * Specify the database dump files to import before migrations run.
     *
     * @param string[]|string[][] $initialImports The database dump files to import, one per database type.
     * @return static
     */
    public function initialImports($initialImports = []): self
    {
        $this->configDTO->initialImports($initialImports);
        return $this;
    }

    /**
     * Specify that no database dump files will be imported before migrations run.
     *
     * @return static
     */
    public function noInitialImports(): self
    {
        $this->configDTO->initialImports([]);
        return $this;
    }



    /**
     * Turn migrations on (or off), or specify the location of the migrations to run.
     *
     * @param boolean|string $migrations Should the migrations be run? / the path of the migrations to run.
     * @return static
     */
    public function migrations($migrations = true): self
    {
        $this->configDTO->migrations($migrations);
        return $this;
    }

    /**
     * Turn migrations off.
     *
     * @return static
     */
    public function noMigrations(): self
    {
        $this->configDTO->migrations(false);
        return $this;
    }



    /**
     * Specify the seeders to run.
     *
     * @param string[] $seeders The seeders to run after migrating.
     * @return static
     */
    public function seeders($seeders): self
    {
        $this->configDTO->seeders($seeders);
        return $this;
    }

    /**
     * Turn seeders off.
     *
     * @return static
     */
    public function noSeeders(): self
    {
        $this->configDTO->seeders([]);
        return $this;
    }



    /**
     * Turn the is-browser-test setting on (or off).
     *
     * @param boolean $isBrowserTest Is this test a browser-test?.
     * @return static
     */
<<<<<<< HEAD
    public function isBrowserTest($isBrowserTest = true): self
=======
    public function isABrowserTest(bool $isBrowserTest = true): self
>>>>>>> ce93b510
    {
        $this->configDTO->isBrowserTest($isBrowserTest);
        return $this;
    }

    /**
     * Turn the is-browser-test setting off.
     *
     * @return static
     */
    public function isNotABrowserTest(): self
    {
        $this->configDTO->isBrowserTest(false);
        return $this;
    }



    /**
     * Turn database transaction re-use setting on (or off).
     *
     * @param boolean $transaction Reuse databases with a transaction?.
     * @return static
     */
    public function transaction($transaction = true): self
    {
        $this->configDTO->reuseTransaction($transaction);
        return $this;
    }

    /**
     * Turn database transaction re-use setting off.
     *
     * @return static
     */
    public function noTransaction(): self
    {
        $this->configDTO->reuseTransaction(false);
        return $this;
    }



    /**
     * Turn database re-use using journaling setting on (or off).
     *
     * @param boolean $journal Reuse databases with a journal?.
     * @return static
     */
    public function journal($journal = true): self
    {
        $this->configDTO->reuseJournal($journal);
        return $this;
    }

    /**
     * Turn database journaling re-use setting off.
     *
     * @return static
     */
    public function noJournal(): self
    {
        $this->configDTO->reuseJournal(false);
        return $this;
    }



    /**
     * Set the snapshot settings.
     *
     * @param string|boolean|null $snapshots Take and import snapshots when reusing databases?
     *                                       false
     *                                       / "afterMigrations" / "afterSeeders" / "both"
     *                                       / "!afterMigrations" / "!afterSeeders" / "!both"
     * @return static
     */
    public function snapshots($snapshots): self
    {
        $this->configDTO->snapshots($snapshots);
        return $this;
    }

    /**
     * Turn the snapshots setting off.
     *
     * @return static
     */
    public function noSnapshots(): self
    {
        $this->configDTO->snapshots(null);
        return $this;
    }



    /**
     * Specify the url to send "remote-build" requests to.
     *
     * @param string|null $remoteBuildUrl The remote Adapt installation to send "build" requests to.
     * @return static
     */
    public function remoteBuildUrl($remoteBuildUrl): self
    {
        $this->configDTO->remoteBuildUrl($remoteBuildUrl);
        return $this;
    }

    /**
     * Turn remote building off.
     *
     * @return static
     */
    public function noRemoteBuildUrl(): self
    {
        $this->configDTO->remoteBuildUrl(null);
        return $this;
    }



    /**
     * Turn the force-rebuild setting on (or off).
     *
     * @param boolean $forceRebuild Force the database to be rebuilt (or not).
     * @return static
     */
    public function forceRebuild($forceRebuild = true): self
    {
        $this->configDTO->forceRebuild($forceRebuild);
        return $this;
    }

    /**
     * Turn the force-rebuild setting off.
     *
     * @return static
     */
    public function dontForceRebuild(): self
    {
        $this->configDTO->forceRebuild(false);
        return $this;
    }
}<|MERGE_RESOLUTION|>--- conflicted
+++ resolved
@@ -129,11 +129,7 @@
      * @param boolean $isBrowserTest Is this test a browser-test?.
      * @return static
      */
-<<<<<<< HEAD
-    public function isBrowserTest($isBrowserTest = true): self
-=======
-    public function isABrowserTest(bool $isBrowserTest = true): self
->>>>>>> ce93b510
+    public function isABrowserTest($isBrowserTest = true): self
     {
         $this->configDTO->isBrowserTest($isBrowserTest);
         return $this;
