--- conflicted
+++ resolved
@@ -105,20 +105,6 @@
 
 
     /**
-<<<<<<< HEAD
-     * The connection details couldn't be read.
-     *
-     * @param string $connection The connection used.
-     * @return self
-     */
-    public static function couldNotReadConnectionDetails($connection): self
-    {
-        return new self("Could not read connection details for connection \"$connection\"");
-    }
-
-    /**
-=======
->>>>>>> dafffc1f
      * The driver isn't currently supported.
      *
      * @param string $connection The connection used.
