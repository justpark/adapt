--- conflicted
+++ resolved
@@ -54,11 +54,7 @@
      * @param string $path The invalid path.
      * @return self
      */
-<<<<<<< HEAD
-    public static function preMigrationImportPathInvalid($path): self
-=======
-    public static function initialImportPathInvalid(string $path): self
->>>>>>> a67beb6d
+    public static function initialImportPathInvalid($path): self
     {
         return new self(
             "Couldn't open initial-import file \"$path\". "
