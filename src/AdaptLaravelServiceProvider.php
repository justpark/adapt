<?php

namespace CodeDistortion\Adapt;

use CodeDistortion\Adapt\Laravel\Commands\AdaptListCachesCommand;
use CodeDistortion\Adapt\Laravel\Commands\AdaptRemoveCachesCommand;
use CodeDistortion\Adapt\Laravel\Middleware\AdaptMiddleware;
use CodeDistortion\Adapt\Support\Settings;
use Illuminate\Routing\Router;
use Illuminate\Support\ServiceProvider;
use Illuminate\Contracts\Http\Kernel as HttpKernel;

/**
 * Adapt's Laravel ServiceProvider.
 */
class AdaptLaravelServiceProvider extends ServiceProvider
{
    /** @var string The path to the config file in the filesystem. */
    private $configPath = __DIR__ . '/../config/config.php';



    /**
     * Service-provider register method.
     *
     * @return void
     */
    public function register()
    {
    }

    /**
     * Service-provider boot method.
     *
     * @param Router $router Laravel's router.
     * @return void
     */
    public function boot(Router $router)
    {
        $this->initialiseConfig();
        $this->publishConfig();
        $this->initialiseCommands();
        $this->initialiseMiddleware($router);
        $this->initialiseRoutes($router);
    }



    /**
     * Initialise the config settings file.
     *
     * @return void
     */
    protected function initialiseConfig()
    {
        $this->mergeConfigFrom($this->configPath, Settings::LARAVEL_CONFIG_NAME);
    }

    /**
     * Allow the default config to be published.
     *
     * @return void
     */
    protected function publishConfig()
    {
        if (!$this->app->runningInConsole()) {
            return;
        }
        if ($this->app->environment('testing')) {
            return;
        }

        $this->publishes(
            [$this->configPath => config_path(Settings::LARAVEL_CONFIG_NAME . '.php'),],
            'config'
        );
    }



    /**
     * Initialise the artisan commands.
     *
     * @return void
     */
    protected function initialiseCommands()
    {
        if (!$this->app->runningInConsole()) {
            return;
        }

        $this->commands([
            AdaptRemoveCachesCommand::class,
            AdaptListCachesCommand::class,
        ]);
    }



    /**
     * Initialise the middleware.
     *
     * @param Router $router Laravel's router.
     * @return void
     */
    protected function initialiseMiddleware(Router $router)
    {
        if ($this->app->runningInConsole()) {
            return;
        }
        if (!$this->app->environment('local', 'testing')) {
            return;
        }

        // 'web', 'api'
        $middlewareGroups = array_keys($this->app->make(HttpKernel::class)->getMiddlewareGroups());
        foreach ($middlewareGroups as $middlewareGroup) {
            $router->prependMiddlewareToGroup((string) $middlewareGroup, AdaptMiddleware::class);
        }
    }



    /**
     * Initialise the routes.
     *
     * @param Router $router Laravel's router.
     * @return void
     */
    protected function initialiseRoutes(Router $router)
    {
        if ($this->app->runningInConsole()) {
            return;
        }
        if (!$this->app->environment('local', 'testing')) {
            return;
        }

        // The path that browsers connect to initially (when browser testing) so that cookies can then be set
        // (the browser will reject new cookies before it's loaded a webpage)
        // this route bypasses all middleware
<<<<<<< HEAD
        $router->get(Settings::INITIAL_BROWSER_REQUEST_PATH, function () {
            return '';
        });
=======
        $router->get(Settings::INITIAL_BROWSER_COOKIE_REQUEST_PATH, fn() => '');
>>>>>>> bb8d71f8
    }
}<|MERGE_RESOLUTION|>--- conflicted
+++ resolved
@@ -139,12 +139,8 @@
         // The path that browsers connect to initially (when browser testing) so that cookies can then be set
         // (the browser will reject new cookies before it's loaded a webpage)
         // this route bypasses all middleware
-<<<<<<< HEAD
-        $router->get(Settings::INITIAL_BROWSER_REQUEST_PATH, function () {
+        $router->get(Settings::INITIAL_BROWSER_COOKIE_REQUEST_PATH, function () {
             return '';
         });
-=======
-        $router->get(Settings::INITIAL_BROWSER_COOKIE_REQUEST_PATH, fn() => '');
->>>>>>> bb8d71f8
     }
 }