--- conflicted
+++ resolved
@@ -150,7 +150,9 @@
         // The path that browsers connect to initially (when browser testing) so that cookies can then be set
         // (the browser will reject new cookies before it's loaded a webpage)
         // this route bypasses all middleware
-        $router->get(Settings::INITIAL_BROWSER_COOKIE_REQUEST_PATH, fn() => new Response());
+        $router->get(Settings::INITIAL_BROWSER_COOKIE_REQUEST_PATH, function () {
+            return new Response();
+        });
 
 //        $router->group(['middleware' => $this->getMiddlewareGroups()], function (Router $router) {
 
@@ -171,11 +173,7 @@
      * @param Request $request The request object.
      * @return Response
      */
-<<<<<<< HEAD
-    private function handleBuildRequest(Request $request)
-=======
     private function handleBuildRequest(Request $request): Response
->>>>>>> 75d7807c
     {
         LaravelSupport::runFromBasePathDir();
         LaravelSupport::useTestingConfig();
