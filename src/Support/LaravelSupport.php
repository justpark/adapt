<?php

namespace CodeDistortion\Adapt\Support;

use CodeDistortion\Adapt\DI\Injectable\Interfaces\LogInterface;
use CodeDistortion\Adapt\DI\Injectable\Laravel\LaravelLog;
use CodeDistortion\Adapt\DTO\RemoteShareDTO;
use CodeDistortion\Adapt\Exceptions\AdaptRemoteShareException;
use Illuminate\Contracts\Container\BindingResolutionException;
use Illuminate\Database\Connection;
use Illuminate\Database\ConnectionInterface;
use Illuminate\Database\ConnectionResolverInterface;
use Illuminate\Foundation\Application;
use Illuminate\Http\Request;
use Illuminate\Support\Facades\DB;
use PDOException;

/**
 * Provides extra miscellaneous Laravel related support functionality.
 */
class LaravelSupport
{
    /**
     * Re-load Laravel's entire config using the .env.testing file.
     *
     * @return void
     */
    public static function useTestingConfig()
    {
        LaravelEnv::reloadEnv(LaravelSupport::basePath(Settings::LARAVEL_ENV_TESTING_FILE), ['APP_ENV' => 'testing']);

        LaravelConfig::reloadConfig();
    }

    /**
     * Tell Laravel to use the desired databases for particular connections.
     *
     * Override the connection's existing databases.
     *
     * @param array<string,string> $connectionDatabases The connections' databases.
     * @return void
     */
    public static function useConnectionDatabases($connectionDatabases)
    {
        foreach ($connectionDatabases as $connection => $database) {
            if (!is_null(config("database.connections.$connection.database"))) {
                config(["database.connections.$connection.database" => $database]);
            }
        }
    }

    /**
     * Disconnect from databases that already have a connection.
     *
     * @param LogInterface $log The object to log with.
     * @return void
     */
    public static function disconnectFromConnectedDatabases($log)
    {
        $alreadyConnected = array_keys(DB::getConnections());
        foreach ($alreadyConnected as $connection) {
            $log->vDebug("Disconnecting established database connection \"$connection\"");
            DB::disconnect($connection);
        }
    }



    /**
     * Generate a base-path based on the project-root dir (taking into account TestBench is being used).
     *
     * @param string  $path     The path to use.
     * @param boolean $absolute Whether to return the absolute path (or the relative one).
     * @return string
     */
<<<<<<< HEAD
    public static function basePath($path = ''): string
=======
    public static function basePath(string $path = '', bool $absolute = true): string
>>>>>>> 4e5bdbde
    {
        if (str_starts_with($path, DIRECTORY_SEPARATOR)) {
            return $path;
        }

        $adjustedPath = self::adjustPathWhenUsingTestbench($path, base_path(), '');
        return $absolute
            ? base_path($adjustedPath)
            : $adjustedPath;
    }

    /**
     * Generate a database-path based on the project-root dir (taking into account TestBench is being used).
     *
     * @param string $path The path to use.
     * @return string
     */
    public static function databasePath($path = ''): string
    {
        if (str_starts_with($path, DIRECTORY_SEPARATOR)) {
            return $path;
        }

        $adjustedPath = self::adjustPathWhenUsingTestbench($path, database_path(), 'database' . DIRECTORY_SEPARATOR);
        return database_path($adjustedPath);
    }

    /**
     * Generate a config-path based on the project-root dir (taking into account TestBench is being used).
     *
     * @param string $path The path to use.
     * @return string
     */
    public static function configPath($path = ''): string
    {
        if (str_starts_with($path, DIRECTORY_SEPARATOR)) {
            return $path;
        }

        $adjustedPath = self::adjustPathWhenUsingTestbench($path, config_path(), 'config' . DIRECTORY_SEPARATOR);
        return config_path($adjustedPath);
    }

    /**
     * Adjust a path (taking into account whether TestBench is being used or not).
     *
     * @param string $path       The path to adjust.
     * @param string $laravelDir The Laravel directory to adjust from.
     * @param string $extra      An extra path to add to the start of the path.
     * @return string
     */
    private static function adjustPathWhenUsingTestbench(string $path, string $laravelDir, string $extra): string
    {
        $overrideProjectRootDir = Settings::getProjectRootDir();
        if (is_null($overrideProjectRootDir)) {
            return $path;
        }

        // count the number of directory parts to go back
        $rest = mb_substr($laravelDir, mb_strlen($overrideProjectRootDir));
        $parts = explode(DIRECTORY_SEPARATOR, $rest);
        $count = 0;
        foreach ($parts as $part) {
            if ($part == '') {
                continue;
            }
            if ($part == '.') {
                continue;
            }
            if ($part == '..') {
                $count = max(0, $count - 1);
                continue;
            }
            $count++;
        }

        return str_repeat('..' . DIRECTORY_SEPARATOR, $count) . $extra . $path;
    }



    /**
     * Make sure the code is running from the Laravel base dir.
     *
     * e.g. /var/www/html instead of /var/www/html/public
     *
     * This ensures that the paths of checksum files (migrations, seeders etc) are resolved identically, compared to
     * when Adapt is running in non-web situations tests (i.e. tests).
     *
     * @return void
     */
    public static function runFromBasePathDir()
    {
        chdir(LaravelSupport::basePath());
    }

    /**
     * Get the storage directory.
     *
     * @return string
     */
    public static function storageDir(): string
    {
        $c = Settings::LARAVEL_CONFIG_NAME;
        $return = config("$c.storage_dir");
        $return = is_string($return) ? $return : '';
        return rtrim($return, '\\/');
    }

    /**
     * Get a value from Laravel's config, and make sure it's a string.
     *
     * @param string $key     The config key to get.
     * @param string $default The default value.
     * @return string
     */
    public static function configString($key, $default = ''): string
    {
        $value = config($key, $default);
        if (is_string($value)) {
            return $value;
        }
        if (is_int($value)) {
            return (string) $value;
        }
        if (is_bool($value)) {
            return (string) $value;
        }
        return '';
    }

    /**
     * Get a value from Laravel's config, and make sure it's an array.
     *
     * @param string  $key     The config key to get.
     * @param mixed[] $default The default value.
     * @return mixed[]
     */
    public static function configArray($key, $default = []): array
    {
        $value = config($key, $default);
        if (is_array($value)) {
            return $value;
        }
        return [];
    }

    /**
     * Build a new LaravelLog object, uses the config settings as default values.
     *
     * @param boolean|null $stdout    Display messages to stdout?.
     * @param boolean|null $laravel   Add messages to Laravel's standard log.
     * @param integer|null $verbosity The current verbosity level - output at this level or lower will be displayed.
     * @return LaravelLog
     */
    public static function newLaravelLogger(bool $stdout = null, bool $laravel = null, int $verbosity = null): LaravelLog
    {
        $config = config(Settings::LARAVEL_CONFIG_NAME);
        return new LaravelLog((bool) ($stdout ?? $config['log']['stdout'] ?? false), (bool) ($laravel ?? $config['log']['laravel'] ?? false), (int) ($verbosity ?? $config['log']['verbosity'] ?? 0));
    }

    /**
     * Look at the seeder properties and config value, and determine what the seeders should be.
     *
     * Adapt uses $seeders, Laravel uses $seed and $seeder. This allows Adapt to respect the Laravel settings.
     *
     * @param boolean $hasSeedersProp Whether the test has the $seeders property or not.
     * @param mixed   $seedersProp    The $seeders property.
     * @param boolean $hasSeederProp  Whether the test has the $seeder property or not.
     * @param mixed   $seederProp     The $seeder property.
     * @param boolean $hasSeedProp    Whether the test has the $seed property or not.
     * @param mixed   $seedProp       The $seed property.
     * @param mixed   $seedersConfig  The code_distortion.adapt.seeders Laravel config value.
     * @return string[]
     */
    public static function resolveSeeders(
        $hasSeedersProp,
        $seedersProp,
        $hasSeederProp,
        $seederProp,
        $hasSeedProp,
        $seedProp,
        $seedersConfig
    ): array {

        // use the $seeders property first if it exists
        if ($hasSeedersProp) {
            $seeders = $seedersProp;
        // when $seed is truthy:
        // $seeder will be used (if present), and will fall back to the default DatabaseSeeder otherwise
        } elseif ($hasSeedProp) {
            $seeders = [];
            if ($seedProp) {
                $seeders = $hasSeederProp ? $seederProp : 'Database\\Seeders\\DatabaseSeeder';
            }
        // fall back to the config seeders
        } else {
            $seeders = $seedersConfig;
        }

        if (is_string($seeders)) {
            $seeders = [$seeders];
        }

        return is_array($seeders)
            ? $seeders
            : [];
    }

    /**
     * Register a scoped value with Laravel's service container.
     *
     * @param string   $name     The name of the scoped value.
     * @param callable $callback The callback to run to populate the value.
     * @return void
     */
    public static function registerScoped($name, $callback)
    {
        /** @var Application $app */
        $app = app();
        method_exists($app, 'scoped')
            ? $app->scoped($name, $callback)
            : $app->singleton($name, $callback);
    }

    /**
     * Read the list of connections that have been prepared, and their corresponding databases from the framework.
     *
     * @return array<string, string>|null
     */
    public static function readPreparedConnectionDBsFromFramework()
    {
        try {
            $return = app(Settings::REMOTE_SHARE_CONNECTIONS_SINGLETON_NAME);
            return is_array($return) || is_null($return) ? $return : null;
        } catch (BindingResolutionException $e) {
            return null;
        }
    }





    /**
     * Build a RemoteShareDTO from the header or cookie in a Request.
     *
     * @param Request $request The request to look in.
     * @return RemoteShareDTO|null
     * @throws AdaptRemoteShareException When the RemoteShareDTO version doesn't match.
     */
    public static function buildRemoteShareDTOFromRequest($request)
    {
        $shareHeaderValue = self::readHeaderValue($request, Settings::REMOTE_SHARE_KEY);
        $shareCookieValue = self::readCookieValue($request, Settings::REMOTE_SHARE_KEY);

        return RemoteShareDTO::buildFromPayload($shareHeaderValue)
            ?? RemoteShareDTO::buildFromPayload($shareCookieValue)
            ?? null;
    }

    /**
     * Read a cookie's raw value from the request.
     *
     * @param Request $request    The request to look in.
     * @param string  $cookieName The cookie to look for.
     * @return string
     */
    public static function readCookieValue($request, $cookieName): string
    {
        $value = $request->cookie($cookieName);
        return is_string($value) ? $value : '';
    }

    /**
     * Read a header's raw value from the request.
     *
     * @param Request $request    The request object.
     * @param string  $headerName The name of the header to read.
     * @return string
     */
    private static function readHeaderValue(Request $request, string $headerName): string
    {
        $value = $request->headers->get($headerName);
        return is_string($value) ? $value : '';
    }



    /**
     * Start a database transaction for a connection.
     *
     * (ADAPTED FROM Laravel Framework's RefreshDatabase::beginDatabaseTransaction()).
     *
     * @param string $connection The connection to use.
     * @return void
     */
    public static function startTransaction($connection)
    {
        $connection = self::getConnectionInterface($connection);
        if (self::useEventDispatcher($connection)) {
            /** @var Connection $connection */
            $dispatcher = $connection->getEventDispatcher();
            $connection->unsetEventDispatcher();
            $connection->beginTransaction();
            $connection->setEventDispatcher($dispatcher);
        } else {
            // compatible with older versions of Laravel
            $connection->beginTransaction();
        }
    }

    /**
     * Rollback the database transaction for a connection.
     *
     * (ADAPTED FROM Laravel Framework's RefreshDatabase::beginDatabaseTransaction()).
     *
     * @param string $connection The connection to use.
     * @return void
     */
    public static function rollBackTransaction($connection)
    {
        $connection = self::getConnectionInterface($connection);
        if (self::useEventDispatcher($connection)) {

            /** @var Connection $connection */
            $dispatcher = $connection->getEventDispatcher();
            $connection->unsetEventDispatcher();
            try {
                $connection->rollback();
            } catch (PDOException $exception) {
                // act gracefully if the transaction was committed already?
            }
            $connection->setEventDispatcher($dispatcher);
//            $connection->disconnect();

        } else {
            // compatible with older versions of Laravel
            $connection->rollback();
        }
    }

    /**
     * Get the ConnectionInterface for a particular connection.
     *
     * @param string $connection The connection to use.
     * @return ConnectionInterface
     */
    private static function getConnectionInterface(string $connection): ConnectionInterface
    {
        /** @var ConnectionResolverInterface $database */
        $database = app('db');
        return $database->connection($connection);
    }

    /**
     * Check if Laravel's newer EventDispatcher should be used when applying transactions.
     *
     * @param ConnectionInterface $connection The connection to use.
     * @return boolean
     */
    private static function useEventDispatcher(ConnectionInterface $connection): bool
    {
        // this allows this code to run with older versions of Laravel versions
        return method_exists($connection, 'unsetEventDispatcher');
    }
}<|MERGE_RESOLUTION|>--- conflicted
+++ resolved
@@ -73,13 +73,9 @@
      * @param boolean $absolute Whether to return the absolute path (or the relative one).
      * @return string
      */
-<<<<<<< HEAD
-    public static function basePath($path = ''): string
-=======
-    public static function basePath(string $path = '', bool $absolute = true): string
->>>>>>> 4e5bdbde
-    {
-        if (str_starts_with($path, DIRECTORY_SEPARATOR)) {
+    public static function basePath($path = '', $absolute = true): string
+    {
+        if (strncmp($path, DIRECTORY_SEPARATOR, strlen(DIRECTORY_SEPARATOR)) === 0) {
             return $path;
         }
 
@@ -97,7 +93,7 @@
      */
     public static function databasePath($path = ''): string
     {
-        if (str_starts_with($path, DIRECTORY_SEPARATOR)) {
+        if (strncmp($path, DIRECTORY_SEPARATOR, strlen(DIRECTORY_SEPARATOR)) === 0) {
             return $path;
         }
 
@@ -113,7 +109,7 @@
      */
     public static function configPath($path = ''): string
     {
-        if (str_starts_with($path, DIRECTORY_SEPARATOR)) {
+        if (strncmp($path, DIRECTORY_SEPARATOR, strlen(DIRECTORY_SEPARATOR)) === 0) {
             return $path;
         }
 
