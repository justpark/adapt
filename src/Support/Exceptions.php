<?php

namespace CodeDistortion\Adapt\Support;

use CodeDistortion\Adapt\DI\Injectable\Interfaces\LogInterface;
use CodeDistortion\Adapt\Exceptions\AdaptException;
use CodeDistortion\Adapt\Exceptions\AdaptRemoteBuildException;
use Throwable;

/**
 * Support methods relating to exceptions.
 */
class Exceptions
{
    /**
     * Generate and log the exception message.
     *
     * @param LogInterface $log          The log object to log with.
     * @param Throwable    $e            The exception to log.
     * @param boolean      $newLineAfter Add a new line afterwards?.
     * @return void
     */
    public static function logException(LogInterface $log, Throwable $e, bool $newLineAfter = false): void
    {
        if (is_a($e, AdaptRemoteBuildException::class)) {
            $lines = $e->generateLinesForLog();
            $title = $e->generateTitleForLog();
        } else {
            $lines = array_filter([$e->getMessage()]);
            $title = 'An Exception Occurred - ' . Exceptions::readableExceptionClass($e);
        }

        $log->logBox($lines, $title, 'error', $newLineAfter);
    }

    /**
     * Generate a readable name for an exception.
     *
     * @param Throwable $e The exception that was thrown.
     * @return string
     */
<<<<<<< HEAD
    public static function resolveExceptionClass($e): string
=======
    public static function readableExceptionClass(Throwable $e): string
>>>>>>> 63dfaa05
    {
        $exceptionClass = get_class($e);
        if (!is_a($e, AdaptException::class)) {
            return $exceptionClass;
        }

        $temp = explode('\\', $exceptionClass);
        return array_pop($temp);
    }
}<|MERGE_RESOLUTION|>--- conflicted
+++ resolved
@@ -20,7 +20,7 @@
      * @param boolean      $newLineAfter Add a new line afterwards?.
      * @return void
      */
-    public static function logException(LogInterface $log, Throwable $e, bool $newLineAfter = false): void
+    public static function logException($log, $e, $newLineAfter = false)
     {
         if (is_a($e, AdaptRemoteBuildException::class)) {
             $lines = $e->generateLinesForLog();
@@ -39,11 +39,7 @@
      * @param Throwable $e The exception that was thrown.
      * @return string
      */
-<<<<<<< HEAD
-    public static function resolveExceptionClass($e): string
-=======
-    public static function readableExceptionClass(Throwable $e): string
->>>>>>> 63dfaa05
+    public static function readableExceptionClass($e): string
     {
         $exceptionClass = get_class($e);
         if (!is_a($e, AdaptException::class)) {
