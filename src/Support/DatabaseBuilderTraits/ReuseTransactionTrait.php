--- conflicted
+++ resolved
@@ -15,11 +15,7 @@
      *
      * @return void
      */
-<<<<<<< HEAD
-    public function applyTransaction()
-=======
-    public function startTransaction(): void
->>>>>>> a67beb6d
+    public function startTransaction()
     {
         if (!$this->configDTO->shouldUseTransaction()) {
             return;
@@ -40,7 +36,7 @@
      *
      * @return void
      */
-    public function rollBackTransaction(): void
+    public function rollBackTransaction()
     {
         if (!$this->configDTO->shouldUseTransaction()) {
             return;
@@ -57,11 +53,7 @@
      * @return void
      * @throws AdaptTransactionException When the test committed the test-transaction.
      */
-<<<<<<< HEAD
-    private function checkForCommittedTransaction()
-=======
-    private function checkForCommittedTransaction(int $logTimer, bool $addNewLineAfter): void
->>>>>>> a67beb6d
+    private function checkForCommittedTransaction(int $logTimer, bool $addNewLineAfter)
     {
         if (!$this->configDTO->shouldUseTransaction()) {
             return;
