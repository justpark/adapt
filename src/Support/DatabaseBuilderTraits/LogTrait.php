<?php

namespace CodeDistortion\Adapt\Support\DatabaseBuilderTraits;

use CodeDistortion\Adapt\DatabaseBuilder;

/**
 * @mixin DatabaseBuilder
 */
trait LogTrait
{
    /**
     * Log the title line.
     *
     * @return void
     */
    private function logTitle()
    {
        $prepLine = "Preparing the database for connection \"{$this->configDTO->connection}\"";
        if ($this->configDTO->shouldBuildRemotely()) {
            $prepLine .= " remotely";
        } elseif ($this->configDTO->isRemoteBuild) {
            $prepLine .= " locally, for another Adapt installation";
        }

        $this->di->log->logBox(
            [$prepLine, "For test \"{$this->configDTO->testName}\""],
            'ADAPT - Preparing a Test-Database'
        );
    }

    /**
     * Log the details about the settings being used.
     *
     * @return void
     */
    private function logTheUsedSettings()
    {
        if (!$this->resolvedSettingsDTO) {
            return;
        }

        $lines = $this->di->log->padList($this->resolvedSettingsDTO->renderBuildSources());
        $this->di->log->logBox($lines, 'Build Sources');

        $lines = $this->di->log->padList($this->resolvedSettingsDTO->renderBuildEnvironmentSettings());
        $this->di->log->logBox($lines, 'Build Environment');

        $lines = $this->di->log->padList($this->resolvedSettingsDTO->renderResolvedDatabaseSettings());
        $this->di->log->logBox($lines, 'Resolved Database');
    }

    /**
     * Log the fact that the remotely-built database is being reused before sending the http request.
     *
     * @param string  $database The database being reused.
     * @param integer $logTimer The timer, started a little earlier.
     * @return void
     */
<<<<<<< HEAD
    private function logHttpRequestWasSaved(string $database)
=======
    private function logHttpRequestWasSaved(string $database, int $logTimer): void
>>>>>>> e21ad453
    {
        $this->di->log->debug(
            "Database \"$database\" was already prepared remotely, and can be reused without sending another request",
            $logTimer
        );
    }
}<|MERGE_RESOLUTION|>--- conflicted
+++ resolved
@@ -57,11 +57,7 @@
      * @param integer $logTimer The timer, started a little earlier.
      * @return void
      */
-<<<<<<< HEAD
-    private function logHttpRequestWasSaved(string $database)
-=======
-    private function logHttpRequestWasSaved(string $database, int $logTimer): void
->>>>>>> e21ad453
+    private function logHttpRequestWasSaved(string $database, int $logTimer)
     {
         $this->di->log->debug(
             "Database \"$database\" was already prepared remotely, and can be reused without sending another request",
