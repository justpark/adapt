<?php

namespace CodeDistortion\Adapt\Support;

use CodeDistortion\Adapt\Boot\BootCommandLaravel;
use CodeDistortion\Adapt\DI\Injectable\Interfaces\LogInterface;
use CodeDistortion\Adapt\DI\Injectable\Laravel\LaravelLog;
use CodeDistortion\Adapt\DTO\CacheListDTO;
use CodeDistortion\Adapt\Exceptions\AdaptConfigException;
use PDOException;

/**
 * Functionality used by the Laravel Commands
 */
trait CommandFunctionalityTrait
{
    /**
     * Retrieve a list of the snapshot and database caches that currently exist.
     *
     * @return CacheListDTO
     */
    protected function getCacheList(): CacheListDTO
    {
        $bootCommandLaravel = (new BootCommandLaravel())->ensureStorageDirExists();
        $cacheListDTO = new CacheListDTO();

        $this->findDatabases($bootCommandLaravel, $cacheListDTO);
        $this->findSnapshots($bootCommandLaravel, $cacheListDTO);

        return $cacheListDTO;
    }

    /**
     * Find databases using the connections available.
     *
     * @param BootCommandLaravel $bootCommandLaravel The BootCommand object.
     * @param CacheListDTO       $cacheListDTO       The cache list that's being updated.
     * @return void
     */
    private function findDatabases(BootCommandLaravel $bootCommandLaravel, CacheListDTO $cacheListDTO)
    {
        $connections = LaravelSupport::configArray('database.connections');
        foreach (array_keys($connections) as $connection) {
            try {
                $builder = $bootCommandLaravel->makeNewBuilder((string) $connection);
                $cacheListDTO->databases((string) $connection, $builder->buildDatabaseMetaInfos());
            } catch (AdaptConfigException $e) {
                // ignore exceptions caused because the database can't be connected to
                // e.g. other connections that aren't intended to be used. e.g. 'sqlsrv'
            } catch (PDOException $e) {
                // same as above
            }
        }
    }

    /**
     * Find snapshot files.
     *
     * @param BootCommandLaravel $bootCommandLaravel The BootCommand object.
     * @param CacheListDTO       $cacheListDTO       The cache list that's being updated.
     * @return void
     */
    private function findSnapshots(BootCommandLaravel $bootCommandLaravel, CacheListDTO $cacheListDTO)
    {
        $connection = LaravelSupport::configString('database.default');
        $builder = $bootCommandLaravel->makeNewBuilder($connection);
        $cacheListDTO->snapshots($builder->buildSnapshotMetaInfos());
    }

    /**
     * Build a new Log instance.
     *
     * @return LogInterface
     */
    private function newLog(): LogInterface
    {
<<<<<<< HEAD
        return new LaravelLog((bool) config(Settings::LARAVEL_CONFIG_NAME . '.log.stdout'), (bool) config(Settings::LARAVEL_CONFIG_NAME . '.log.laravel'));
=======
        return new LaravelLog(
            (bool) config(Settings::LARAVEL_CONFIG_NAME . '.log.stdout'),
            (bool) config(Settings::LARAVEL_CONFIG_NAME . '.log.laravel'),
            (int) config(Settings::LARAVEL_CONFIG_NAME . '.log.verbosity'),
        );
>>>>>>> a67beb6d
    }
}<|MERGE_RESOLUTION|>--- conflicted
+++ resolved
@@ -74,14 +74,6 @@
      */
     private function newLog(): LogInterface
     {
-<<<<<<< HEAD
-        return new LaravelLog((bool) config(Settings::LARAVEL_CONFIG_NAME . '.log.stdout'), (bool) config(Settings::LARAVEL_CONFIG_NAME . '.log.laravel'));
-=======
-        return new LaravelLog(
-            (bool) config(Settings::LARAVEL_CONFIG_NAME . '.log.stdout'),
-            (bool) config(Settings::LARAVEL_CONFIG_NAME . '.log.laravel'),
-            (int) config(Settings::LARAVEL_CONFIG_NAME . '.log.verbosity'),
-        );
->>>>>>> a67beb6d
+        return new LaravelLog((bool) config(Settings::LARAVEL_CONFIG_NAME . '.log.stdout'), (bool) config(Settings::LARAVEL_CONFIG_NAME . '.log.laravel'), (int) config(Settings::LARAVEL_CONFIG_NAME . '.log.verbosity'));
     }
 }