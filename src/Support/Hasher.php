--- conflicted
+++ resolved
@@ -38,12 +38,7 @@
      */
     public function currentSourceFilesHash(): string
     {
-<<<<<<< HEAD
-        static::$sourceFilesHash = static::$sourceFilesHash ?? $this->generateSourceFilesHash();
-        return static::$sourceFilesHash;
-=======
-        return static::$sourceFilesHash ??= $this->generateSourceFilesHash();
->>>>>>> 905e4863
+        return static::$sourceFilesHash = static::$sourceFilesHash ?? $this->generateSourceFilesHash();
     }
 
     /**
@@ -56,11 +51,7 @@
     {
         $logTimer = $this->di->log->newTimer();
 
-        $paths = array_unique(array_filter(array_merge(
-            $this->resolveHashFilePaths(),
-            $this->resolvePreMigrationPaths(),
-            $this->resolveMigrationPaths()
-        )));
+        $paths = array_unique(array_filter(array_merge($this->resolveHashFilePaths(), $this->resolvePreMigrationPaths(), $this->resolveMigrationPaths())));
         sort($paths);
 
         $hashes = [];
@@ -84,11 +75,7 @@
      */
     private function resolveHashFilePaths(): array
     {
-        return $this->resolvePaths(
-            $this->config->hashPaths,
-            true,
-            'databaseRelatedFilesPathInvalid'
-        );
+        return $this->resolvePaths($this->config->hashPaths, true, 'databaseRelatedFilesPathInvalid');
     }
 
     /**
@@ -99,11 +86,7 @@
      */
     private function resolvePreMigrationPaths(): array
     {
-        return $this->resolvePaths(
-            $this->config->pickPreMigrationDumps(),
-            false,
-            'preMigrationImportPathInvalid'
-        );
+        return $this->resolvePaths($this->config->pickPreMigrationDumps(), false, 'preMigrationImportPathInvalid');
     }
 
     /**
@@ -114,11 +97,7 @@
      */
     private function resolveMigrationPaths(): array
     {
-        return $this->resolvePaths(
-            is_string($this->config->migrations) ? [$this->config->migrations] : [],
-            true,
-            'migrationsPathInvalid'
-        );
+        return $this->resolvePaths(is_string($this->config->migrations) ? [$this->config->migrations] : [], true, 'migrationsPathInvalid');
     }
 
     /**
@@ -134,10 +113,7 @@
     {
         $resolvedPaths = [];
         foreach ($paths as $path) {
-            $resolvedPaths = array_merge(
-                $resolvedPaths,
-                $this->resolvePath($path, $dirAllowed, $exceptionMethod)
-            );
+            $resolvedPaths = array_merge($resolvedPaths, $this->resolvePath($path, $dirAllowed, $exceptionMethod));
         }
         return $resolvedPaths;
     }
@@ -157,20 +133,16 @@
         if ((!$realPath) || (!$this->di->filesystem->pathExists($realPath))) {
             throw AdaptConfigException::$exceptionMethod($path);
         }
-
         if ($this->di->filesystem->isFile($realPath)) {
             return [$this->di->filesystem->removeBasePath($realPath)];
         }
-
         if (!$dirAllowed) {
             throw AdaptConfigException::$exceptionMethod($path);
         }
-
         $paths = $this->di->filesystem->filesInDir($realPath, true);
         foreach ($paths as $index => $path) {
             $paths[$index] = $this->di->filesystem->removeBasePath($path);
         }
-
         return $paths;
     }
 
@@ -182,12 +154,7 @@
      */
     public function currentScenarioHash(): string
     {
-<<<<<<< HEAD
-        $this->scenarioHash = $this->scenarioHash ?? $this->generateScenarioHash($this->config->pickSeedersToInclude());
-        return $this->scenarioHash;
-=======
-        return $this->scenarioHash ??= $this->generateScenarioHash($this->config->pickSeedersToInclude());
->>>>>>> 905e4863
+        return $this->scenarioHash = $this->scenarioHash ?? $this->generateScenarioHash($this->config->pickSeedersToInclude());
     }
 
     /**
@@ -228,7 +195,6 @@
             'reuseTestDBs' => $this->config->reuseTestDBs,
             'browserTest' => $this->config->isBrowserTest,
         ]));
-
         return mb_substr($this->currentSourceFilesHash(), 0, 6)
             . '-'
             . mb_substr($databaseHash, 0, 12)
@@ -246,7 +212,6 @@
     {
         $sourceFilesHash = $this->currentSourceFilesHash();
         $scenarioHash = $this->generateScenarioHash($seeders);
-
         return mb_substr($sourceFilesHash, 0, 6)
             . '-'
             . mb_substr($scenarioHash, 0, 12);
@@ -261,10 +226,6 @@
     public function filenameHasSourceFilesHash(string $filename): bool
     {
         $sourceFilesHash = mb_substr($this->currentSourceFilesHash(), 0, 6);
-        return (bool) preg_match(
-            '/^.+\.' . preg_quote($sourceFilesHash) . '[^0-9a-f][0-9a-f]+\.[^\.]+$/',
-            $filename,
-            $matches
-        );
+        return (bool) preg_match('/^.+\.' . preg_quote($sourceFilesHash) . '[^0-9a-f][0-9a-f]+\.[^\.]+$/', $filename, $matches);
     }
 }