<?php

namespace CodeDistortion\Adapt\Support;

use CodeDistortion\Adapt\Adapters\Traits\InjectTrait;
use CodeDistortion\Adapt\Exceptions\AdaptConfigException;

/**
 * Injectable class to generate and check hashes.
 */
class Hasher
{
    use InjectTrait;

    /** @var string|null Hash of all files that CAN be used to build databases - which may affect the db when changed. */
    private static $buildHash;

    /** @var string[] Build-hashes of remote Adapt installations. */
    private static $remoteBuildHashes = [];

    /** @var string|null The scenario-hash representing the way the database is to be built. */
    private $currentScenarioHash;

    /** @var string|null The snapshot scenario-hash representing the way the database is to be built. */
    private $currentSnapshotHash;



    /**
     * Reset anything that should be reset between internal tests of the Adapt package.
     *
     * @return void
     */
    public static function resetStaticProps()
    {
        self::$buildHash = null;
        self::$remoteBuildHashes = [];
    }



    /**
     * Allow the pre-calculated build-hash to be passed in (if it has in fact been pre-calculated).
     *
     * @param string|null $buildHash The pre-calculated build-hash (or null).
     * @return void
     */
    public static function buildHashWasPreCalculated($buildHash)
    {
        if (!$buildHash) {
            return;
        }
        self::$buildHash = $buildHash;
    }



    /**
     * A remote Adapt installation generated a build-hash. Remember it for subsequent requests (to save on build-time).
     *
     * @param string $remoteBuildUrl The remote-build url.
     * @param string $buildHash      The build-hash that the remote Adapt installation calculated.
     * @return void
     */
    public static function rememberRemoteBuildHash($remoteBuildUrl, $buildHash)
    {
        self::$remoteBuildHashes[$remoteBuildUrl] = $buildHash;
    }

    /**
     * Retrieve the cached remote-build hash value (if it's been set).
     *
     * @param string $remoteBuildUrl The remote-build url.
     * @return string|null
     */
    public static function getRemoteBuildHash($remoteBuildUrl)
    {
        return self::$remoteBuildHashes[$remoteBuildUrl] ?? null;
    }



    /**
     * Generate the build-hash part for snapshot filenames.
     *
     * @param boolean $useBuildHash Use the current build-hash (if available).
     * @param boolean $force        Force the build-hash to be generated, even if it's turned off via the config.
     * @return string
     */
<<<<<<< HEAD
    public function getBuildHashFilenamePart($useBuildHash = true): string
=======
    public function getBuildHashFilenamePart(bool $useBuildHash = true, bool $force = false): string
>>>>>>> dafffc1f
    {
        $buildHash = $useBuildHash && $this->getBuildHash($force)
            ? $this->getBuildHash($force)
            : 'xxxxxxxxxxxxxxxxxxxxxxxxxxxxxxxx';

        return mb_substr($buildHash, 0, 6);
    }



    /**
     * Resolve the current build-hash.
     *
     * @param boolean $force Force the build-hash to be generated, even if it's turned off via the config.
     * @return string|null
     * @throws AdaptConfigException When a directory or file could not be opened.
     */
<<<<<<< HEAD
    public function getBuildHash()
=======
    public function getBuildHash(bool $force = false): ?string
>>>>>>> dafffc1f
    {
        if ($force) {
            return self::$buildHash ??= $this->generateBuildHash();
        }

        if (!$this->configDTO->checkForSourceChanges || !$this->configDTO->dbSupportsReUse) {
            return null;
        }

        return self::$buildHash = self::$buildHash ?? $this->generateBuildHash();
    }

    /**
     * Build a hash based on the source files (and the database name prefix).
     *
     * Note: database name "dby_xxxxxx_yyyyyyyyyyyy" - for the "x" part.
     * Note: snapshot file "snapshot.db.xxxxxx-yyyyyyyyyyyy.mysql" - for the "x" part.
     *
     * @return string
     * @throws AdaptConfigException When a directory or file could not be opened.
     */
<<<<<<< HEAD
    private function generateBuildHash()
=======
    private function generateBuildHash(): string
>>>>>>> dafffc1f
    {
        $logTimer = $this->di->log->newTimer();

        $paths = $this->buildListOfBuildFiles();
        $hashes = $this->hashFiles($paths);

        $buildHash = md5(serialize([
            'fileHashes' => $hashes,
            'databasePrefix' => $this->configDTO->databasePrefix,
            'version' => Settings::REUSE_TABLE_VERSION,
        ]));

        $this->di->log->debug(
            'Generated the build-hash - of the files that can be used to build the database',
            $logTimer
        );

        return $buildHash;
    }

    /**
     * Generate a combined and sorted list of the "build" files.
     *
     * @return string[]
     */
    private function buildListOfBuildFiles(): array
    {
        $paths = array_unique(array_filter(array_merge(
            $this->resolveHashFilePaths(),
            $this->resolvePreMigrationPaths(),
            $this->resolveMigrationPaths()
        )));
        sort($paths);
        return $paths;
    }

    /**
     * Look for paths to hash from the hash-paths list.
     *
     * @return string[]
     * @throws AdaptConfigException When a file does not exist or is a directory that shouldn't be used.
     */
    private function resolveHashFilePaths(): array
    {
        return $this->resolvePaths(
            $this->configDTO->hashPaths,
            true,
            'databaseRelatedFilesPathInvalid'
        );
    }

    /**
     * Look for pre-migration paths to hash.
     *
     * @return string[]
     * @throws AdaptConfigException When a file does not exist or is a directory that shouldn't be used.
     */
    private function resolvePreMigrationPaths(): array
    {
        return $this->resolvePaths(
            $this->configDTO->pickPreMigrationImports(),
            false,
            'preMigrationImportPathInvalid'
        );
    }

    /**
     * Look for migration paths to hash.
     *
     * @return string[]
     * @throws AdaptConfigException When a file does not exist or is a directory that shouldn't be used.
     */
    private function resolveMigrationPaths(): array
    {
        return $this->resolvePaths(
            is_string($this->configDTO->migrations) ? [$this->configDTO->migrations] : [],
            true,
            'migrationsPathInvalid'
        );
    }

    /**
     * Look for paths to hash.
     *
     * @param string[] $paths           A set of paths to use or look for files in.
     * @param boolean  $dirAllowed      Recurse into directories?.
     * @param string   $exceptionMethod The method to call if an exception needs to be returned.
     * @return string[]
     * @throws AdaptConfigException When a file does not exist or is a directory that shouldn't be used.
     */
    private function resolvePaths(array $paths, bool $dirAllowed, string $exceptionMethod): array
    {
        $resolvedPaths = [];
        foreach ($paths as $path) {
            $resolvedPaths = array_merge(
                $resolvedPaths,
                $this->resolvePath($path, $dirAllowed, $exceptionMethod)
            );
        }
        return $resolvedPaths;
    }

    /**
     * Check that the given path is ready for hashing.
     *
     * @param string  $path            The path to use or look for files in.
     * @param boolean $dirAllowed      Recurse into directories?.
     * @param string  $exceptionMethod The method to call if an exception needs to be returned.
     * @return string[]
     * @throws AdaptConfigException When the file does not exist or is a directory that shouldn't be used.
     */
    private function resolvePath(string $path, bool $dirAllowed, string $exceptionMethod): array
    {
        $realPath = $this->di->filesystem->realpath($path);
        if ((!$realPath) || (!$this->di->filesystem->pathExists($realPath))) {
            throw AdaptConfigException::$exceptionMethod($path);
        }

        if ($this->di->filesystem->isFile($realPath)) {
            return [$this->di->filesystem->removeBasePath($realPath)];
        }

        if (!$dirAllowed) {
            throw AdaptConfigException::$exceptionMethod($path);
        }

        $paths = $this->di->filesystem->filesInDir($realPath, true);
        foreach ($paths as $index => $path) {
            $paths[$index] = $this->di->filesystem->removeBasePath($path);
        }

        return $paths;
    }



    /**
     * Take the list of files and generate a hash for the contents of each.
     *
     * @param string[] $paths The files to hash.
     * @return array<string, string|null>
     */
    private function hashFiles(array $paths): array
    {
        $hashes = [];
        foreach ($paths as $path) {
            $hashes[$path] = $this->di->filesystem->md5File($path);
        }
        return $hashes;
    }



    /**
     * Resolve the current snapshot scenario-hash.
     *
     * @return string|null
     */
    public function currentSnapshotHash()
    {
        return $this->currentSnapshotHash = $this->currentSnapshotHash ?? $this->generateSnapshotHash($this->configDTO->pickSeedersToInclude());
    }

    /**
     * Generate the snapshot scenario-hash, based on the way this DatabaseBuilder will build this database.
     *
     * Note: snapshot file "snapshot.db.xxxxxx-yyyyyyyyyyyy.mysql" - for the "y" part.
     *
     * It's based on the database-building file content *that's being used in this situation*:
     * the current pre-migration-imports, current migrations and current seeders.
     *
     * @param string[] $seeders The seeders that will be run.
     * @return string|null
     */
    private function generateSnapshotHash(array $seeders)
    {
        if (!$this->configDTO->dbSupportsSnapshots) {
            return null;
        }

        return md5(serialize([
            'preMigrationImports' => $this->configDTO->preMigrationImports,
            'migrations' => $this->configDTO->migrations,
            'seeders' => $seeders,
//            'hasAppliedJournaling' => $hasAppliedJournaling, // todo - if journal tables are included in snapshots
        ]));
    }



    /**
     * Resolve the current scenario-hash.
     *
     * @return string|null
     */
    public function currentScenarioHash()
    {
        return $this->currentScenarioHash = $this->currentScenarioHash ?? $this->generateScenarioHash($this->configDTO->pickSeedersToInclude());
    }

    /**
     * Generate an extended scenario hash.
     *
     * Note: database name "dby_xxxxxx_yyyyyyyyyyyy" - for the "y" part.
     *
     * It's based on the settings *being used in this situation*: snapshot hash, project-name, original-database name,
     * is-browser-test setting, database reusability (transaction and journal) settings, and verification setting.
     *
     * @param string[] $seeders The seeders that will be run.
     * @return string|null
     */
    private function generateScenarioHash(array $seeders)
    {
        if (!$this->configDTO->usingScenarioTestDBs()) {
            return null;
        }

        return md5(serialize([
            'snapshotHash' => $this->generateSnapshotHash($seeders),
            'usingScenarios' => $this->configDTO->scenarioTestDBs,
            'projectName' => $this->configDTO->projectName,
//            'connection' => $this->configDTO->connection, // not included, so that multiple connections can share
            'origDatabase' => $this->configDTO->origDatabase,
            'isBrowserTest' => $this->configDTO->isBrowserTest,
            'reuseTransaction' => $this->configDTO->shouldUseTransaction(),
            'reuseJournal' => $this->configDTO->shouldUseJournal(),
            'verifyStructure' => $this->configDTO->shouldVerifyStructure(),
            'verifyData' => $this->configDTO->shouldVerifyData(),
        ]));
    }



    /**
     * Check to see if the current build-hash is present in the filename.
     *
     * e.g. "snapshot.db.ef7aa7-1e6855bc44ee.mysql".
     *
     * @param string $filename The prefix that needs to be found.
     * @return boolean
     */
    public function filenameHasBuildHash($filename): bool
    {
        // let the filename match the current build-hash, and also the null build-hash
        $buildHashParts = [
            $this->getBuildHashFilenamePart(true, true),
            $this->getBuildHashFilenamePart(false)
        ];

        foreach ($buildHashParts as $buildHashPart) {

            $matched = (bool) preg_match(
                '/^.+\.' . preg_quote($buildHashPart) . '[^0-9a-f][0-9a-f]+\.[^\.]+$/',
                $filename
            );

            if ($matched) {
                return true;
            }
        }
        return false;
    }

    /**
     * Generate a hash to use in a snapshot filename.
     *
     * @param string[] $seeders The seeders that are included in the snapshot.
     * @return string
     */
    public function generateSnapshotFilenameHashPart($seeders): string
    {
        return $this->joinNameParts([
            $this->getBuildHashFilenamePart(),
            mb_substr((string) $this->generateSnapshotHash($seeders), 0, 12),
        ]);
    }

    /**
     * Generate a hash to use in the database name.
     *
     * Based on the source-files hash, extended-scenario hash.
     *
     * @param string[] $seeders          The seeders that will be run.
     * @param string   $databaseModifier The modifier to use (e.g. ParaTest suffix).
     * @return string
     */
    public function generateDatabaseNameHashPart($seeders, $databaseModifier): string
    {
        return $this->joinNameParts([
            $this->getBuildHashFilenamePart(),
            mb_substr((string) $this->generateScenarioHash($seeders), 0, 12),
            $databaseModifier,
        ]);
    }

    /**
     * Take the parts of a name and stick them together.
     *
     * @param string[] $parts The parts of the name.
     * @return string
     */
    private function joinNameParts(array $parts): string
    {
        $parts = array_filter($parts, function ($value) {
            return mb_strlen($value) > 0;
        });
        return implode('-', $parts);
    }
}<|MERGE_RESOLUTION|>--- conflicted
+++ resolved
@@ -87,11 +87,7 @@
      * @param boolean $force        Force the build-hash to be generated, even if it's turned off via the config.
      * @return string
      */
-<<<<<<< HEAD
-    public function getBuildHashFilenamePart($useBuildHash = true): string
-=======
-    public function getBuildHashFilenamePart(bool $useBuildHash = true, bool $force = false): string
->>>>>>> dafffc1f
+    public function getBuildHashFilenamePart($useBuildHash = true, $force = false): string
     {
         $buildHash = $useBuildHash && $this->getBuildHash($force)
             ? $this->getBuildHash($force)
@@ -109,14 +105,10 @@
      * @return string|null
      * @throws AdaptConfigException When a directory or file could not be opened.
      */
-<<<<<<< HEAD
-    public function getBuildHash()
-=======
-    public function getBuildHash(bool $force = false): ?string
->>>>>>> dafffc1f
+    public function getBuildHash($force = false)
     {
         if ($force) {
-            return self::$buildHash ??= $this->generateBuildHash();
+            return self::$buildHash = self::$buildHash ?? $this->generateBuildHash();
         }
 
         if (!$this->configDTO->checkForSourceChanges || !$this->configDTO->dbSupportsReUse) {
@@ -135,11 +127,7 @@
      * @return string
      * @throws AdaptConfigException When a directory or file could not be opened.
      */
-<<<<<<< HEAD
-    private function generateBuildHash()
-=======
     private function generateBuildHash(): string
->>>>>>> dafffc1f
     {
         $logTimer = $this->di->log->newTimer();
 
