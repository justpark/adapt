<?php

namespace CodeDistortion\Adapt\Support;

use CodeDistortion\Adapt\DTO\ConfigDTO;

/**
 * Provides methods to update the stored configDTO.
 */
trait HasConfigDTOTrait
{
    /** @var ConfigDTO A DTO containing the settings to use. */
    private $config;

    /**
     * Specify the database connection to prepare.
     *
     * @param string $connection The database connection to prepare.
     * @return static
     */
    public function connection(string $connection)
    {
        $this->config->connection($connection);
        return $this;
    }

    /**
     * Specify the database-modifier to use.
     *
     * @param string $databaseModifier The modifier to use.
     * @return static
     */
    public function databaseModifier(string $databaseModifier)
    {
        $this->config->databaseModifier($databaseModifier);
        return $this;
    }

    /**
     * Specify that no database-modifier is to be used.
     *
     * @return static
     */
    public function noDatabaseModifier()
    {
        $this->config->databaseModifier('');
        return $this;
    }

    /**
     * Specify the database dump files to import before migrations run.
     *
     * @param string[]|string[][] $preMigrationImports The database dump files to import, one per database type.
     * @return static
     */
    public function preMigrationImports(array $preMigrationImports = [])
    {
        $this->config->preMigrationImports($preMigrationImports);
        return $this;
    }

    /**
     * Specify that no database dump files will be imported before migrations run.
     *
     * @return static
     */
    public function noPreMigrationImports()
    {
        $this->config->preMigrationImports([]);
        return $this;
    }

    /**
     * Turn migrations on (or off), or specify the location of the migrations to run.
     *
     * @param boolean|string $migrations Should the migrations be run? / the path of the migrations to run.
     * @return static
     */
    public function migrations($migrations = true)
    {
        $this->config->migrations($migrations);
        return $this;
    }

    /**
     * Turn migrations off.
     *
     * @return static
     */
    public function noMigrations()
    {
        $this->config->migrations(false);
        return $this;
    }

    /**
     * Specify the seeders to run.
     *
     * @param string[] $seeders The seeders to run after migrating.
     * @return static
     */
    public function seeders(array $seeders)
    {
        $this->config->seeders($seeders);
        return $this;
    }

    /**
     * Turn seeders off.
     *
     * @return static
     */
    public function noSeeders()
    {
        $this->config->seeders([]);
        return $this;
    }

    /**
     * Set the types of cache to use.
     *
     * @param boolean $reuseTestDBs    Reuse databases when possible (instead of rebuilding them)?.
     * @param boolean $scenarioTestDBs Create databases as needed for the database-scenario?.
     * @return static
     */
    public function cacheTools(bool $reuseTestDBs, bool $scenarioTestDBs)
    {
        $this->config->cacheTools($reuseTestDBs, $scenarioTestDBs);
        return $this;
    }

    /**
     * Turn the reuse-test-dbs setting on (or off).
     *
     * @param boolean $reuseTestDBs Reuse existing databases?.
     * @return static
     */
    public function reuseTestDBs(bool $reuseTestDBs = true)
    {
        $this->config->reuseTestDBs($reuseTestDBs);
        return $this;
    }

    /**
     * Turn the reuse-test-dbs setting off.
     *
     * @return static
     */
    public function noReuseTestDBs()
    {
        $this->config->reuseTestDBs(false);
        return $this;
    }

    /**
     * Turn the scenario-test-dbs setting on (or off).
     *
     * @param boolean $scenarioTestDBs Create databases as needed for the database-scenario?.
     * @return static
     */
    public function scenarioTestDBs(bool $scenarioTestDBs = true)
    {
        $this->config->scenarioTestDBs($scenarioTestDBs);
        return $this;
    }

    /**
     * Turn the scenario-test-dbs setting off.
     *
     * @return static
     */
    public function noScenarioTestDBs()
    {
        $this->config->scenarioTestDBs(false);
        return $this;
    }

    /**
     * Turn the snapshots setting on.
     *
     * @param string|boolean $useSnapshotsWhenReusingDB    Take and import snapshots when reusing databases?
     *                                                     false, 'afterMigrations', 'afterSeeders', 'both'
     * @param string|boolean $useSnapshotsWhenNotReusingDB Take and import snapshots when NOT reusing databases?
     *                                                     false, 'afterMigrations', 'afterSeeders', 'both'
     * @return static
     */
<<<<<<< HEAD
    public function snapshots(bool $takeSnapshotAfterMigrations = false, bool $takeSnapshotAfterSeeders = true)
=======
    public function snapshots($useSnapshotsWhenReusingDB, $useSnapshotsWhenNotReusingDB): self
>>>>>>> 4df4508f
    {
        $this->config->snapshots($useSnapshotsWhenReusingDB, $useSnapshotsWhenNotReusingDB);
        return $this;
    }

    /**
     * Turn the snapshots setting off.
     *
     * @return static
     */
    public function noSnapshots()
    {
        $this->config->snapshots(false, false);
        return $this;
    }

    /**
     * Turn the is-browser-test setting on (or off).
     *
     * @param boolean $isBrowserTest Is this test a browser-test?.
     * @return static
     */
    public function isBrowserTest(bool $isBrowserTest = true)
    {
        $this->config->isBrowserTest($isBrowserTest);
        return $this;
    }

    /**
     * Turn the is-browser-test setting off.
     *
     * @return static
     */
    public function isNotBrowserTest()
    {
        $this->config->isBrowserTest(false);
        return $this;
    }

    /**
     * Retrieve the connection being used.
     *
     * @return string
     */
    public function getConnection(): string
    {
        return $this->config->connection;
    }
}<|MERGE_RESOLUTION|>--- conflicted
+++ resolved
@@ -184,11 +184,7 @@
      *                                                     false, 'afterMigrations', 'afterSeeders', 'both'
      * @return static
      */
-<<<<<<< HEAD
-    public function snapshots(bool $takeSnapshotAfterMigrations = false, bool $takeSnapshotAfterSeeders = true)
-=======
-    public function snapshots($useSnapshotsWhenReusingDB, $useSnapshotsWhenNotReusingDB): self
->>>>>>> 4df4508f
+    public function snapshots($useSnapshotsWhenReusingDB, $useSnapshotsWhenNotReusingDB)
     {
         $this->config->snapshots($useSnapshotsWhenReusingDB, $useSnapshotsWhenNotReusingDB);
         return $this;
