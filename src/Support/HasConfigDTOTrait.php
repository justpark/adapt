<?php

namespace CodeDistortion\Adapt\Support;

use CodeDistortion\Adapt\DTO\ConfigDTO;

/**
 * Provides methods to update the stored configDTO.
 */
trait HasConfigDTOTrait
{
    /** @var ConfigDTO A DTO containing the settings to use. */
    private $configDTO;

    /**
     * Specify the database connection to prepare.
     *
     * @param string $connection The database connection to prepare.
     * @return static
     */
    public function connection($connection): self
    {
        $this->configDTO->connection($connection);
        return $this;
    }

    /**
     * Specify the database-modifier to use.
     *
     * @param string $databaseModifier The modifier to use.
     * @return static
     */
    public function databaseModifier($databaseModifier): self
    {
        $this->configDTO->databaseModifier($databaseModifier);
        return $this;
    }

    /**
     * Specify that no database-modifier is to be used.
     *
     * @return static
     */
    public function noDatabaseModifier(): self
    {
        $this->configDTO->databaseModifier('');
        return $this;
    }

    /**
     * Set the method to use when checking for source-file changes.
     *
     * @param string|boolean|null $cacheInvalidationMethod The method to use - 'content' / 'modified' / null (or bool).
     * @return static
     */
    public function cacheInvalidationMethod($cacheInvalidationMethod): self
    {
        $this->configDTO->cacheInvalidationMethod($cacheInvalidationMethod);
        return $this;
    }

    /**
     * Turn checking for source-file changes off.
     *
     * @return static
     */
    public function noCacheInvalidationMethod(): self
    {
        $this->configDTO->cacheInvalidationMethod(null);
        return $this;
    }

    /**
     * Set the method to use when checking for source-file changes.
     *
     * @deprecated
     * @param boolean $checkForSourceChanges Whether build-checksums should be calculated or not.
     * @return static
     */
    public function checkForSourceChanges($checkForSourceChanges = true): self
    {
        return $this->cacheInvalidationMethod($checkForSourceChanges);
    }

    /**
     * Turn checking for source-file changes off.
     *
     * @deprecated
     * @return static
     */
    public function dontCheckForSourceChanges(): self
    {
        return $this->noCacheInvalidationMethod();
    }

    /**
     * Specify the database dump files to import before migrations run.
     *
     * @param string[]|string[][] $initialImports The database dump files to import, one per database type.
     * @return static
     */
    public function initialImports($initialImports = []): self
    {
        $this->configDTO->initialImports($initialImports);
        return $this;
    }

    /**
     * Specify the database dump files to import before migrations run.
     *
     * @deprecated
     * @param string[]|string[][] $preMigrationImports The database dump files to import, one per database type.
     * @return static
     */
    public function preMigrationImports($preMigrationImports = []): self
    {
        return $this->initialImports($preMigrationImports);
    }

    /**
     * Specify that no database dump files will be imported before migrations run.
     *
     * @return static
     */
    public function noInitialImports(): self
    {
        $this->configDTO->initialImports([]);
        return $this;
    }

    /**
     * Specify that no database dump files will be imported before migrations run.
     *
     * @deprecated
     * @return static
     */
    public function noPreMigrationImports(): self
    {
        return $this->noInitialImports();
    }

    /**
     * Turn migrations on (or off), or specify the location of the migrations to run.
     *
     * @param boolean|string $migrations Should the migrations be run? / the path of the migrations to run.
     * @return static
     */
    public function migrations($migrations = true): self
    {
        $this->configDTO->migrations($migrations);
        return $this;
    }

    /**
     * Turn migrations off.
     *
     * @return static
     */
    public function noMigrations(): self
    {
        $this->configDTO->migrations(false);
        return $this;
    }

    /**
     * Specify the seeders to run.
     *
     * @param string[] $seeders The seeders to run after migrating.
     * @return static
     */
    public function seeders($seeders): self
    {
        $this->configDTO->seeders($seeders);
        return $this;
    }

    /**
     * Turn seeders off.
     *
     * @return static
     */
    public function noSeeders(): self
    {
        $this->configDTO->seeders([]);
        return $this;
    }

    /**
     * Specify the url to send "remote-build" requests to.
     *
     * @param string|null $remoteBuildUrl The remote Adapt installation to send "build" requests to.
     * @return static
     */
    public function remoteBuildUrl($remoteBuildUrl): self
    {
        $this->configDTO->remoteBuildUrl($remoteBuildUrl);
        return $this;
    }

    /**
     * Turn remote building off.
     *
     * @return static
     */
    public function noRemoteBuildUrl(): self
    {
        $this->configDTO->remoteBuildUrl(null);
        return $this;
    }

    /**
     * Set the types of cache to use.
     *
     * @param boolean $reuseTransaction Reuse databases with a transaction?.
     * @param boolean $reuseJournal     Reuse databases with a journal?.
     * @param boolean $scenarios        Create databases as needed for the database-scenario?.
     * @return static
     */
    public function cacheTools(
<<<<<<< HEAD
        $reuseTransaction,
        $reuseJournal,
        $scenarioTestDBs
=======
        bool $reuseTransaction,
        bool $reuseJournal,
        bool $scenarios
>>>>>>> 8501b8dc
    ): self {
        $this->configDTO->reuseTransaction($reuseTransaction);
        $this->configDTO->reuseJournal($reuseJournal);
        $this->configDTO->scenarios($scenarios);
        return $this;
    }

    /**
     * Turn the reuse-test-dbs setting on (or off).
     *
     * @deprecated
     * @param boolean $reuseTestDBs Reuse existing databases?.
     * @return static
     */
    public function reuseTestDBs($reuseTestDBs = true): self
    {
        $this->reuseTransaction($reuseTestDBs);
        return $this;
    }

    /**
     * Turn the reuse-test-dbs setting off.
     *
     * @deprecated
     * @return static
     */
    public function noReuseTestDBs(): self
    {
        $this->reuseTransaction(false);
        return $this;
    }

    /**
     * Turn database re-use using transaction setting on (or off).
     *
     * @param boolean $reuseTransaction Reuse databases with a transaction?.
     * @return static
     */
    public function reuseTransaction($reuseTransaction = true): self
    {
        $this->configDTO->reuseTransaction($reuseTransaction);
        return $this;
    }

    /**
     * Turn database re-use using transaction setting off.
     *
     * @return static
     */
    public function noReuseTransaction(): self
    {
        $this->configDTO->reuseTransaction(false);
        return $this;
    }

    /**
     * Turn database re-use using journaling setting on (or off).
     *
     * @param boolean $reuseJournal Reuse databases with a journal?.
     * @return static
     */
    public function reuseJournal($reuseJournal = true): self
    {
        $this->configDTO->reuseJournal($reuseJournal);
        return $this;
    }

    /**
     * Turn database re-use using journaling setting off.
     *
     * @return static
     */
    public function noReuseJournal(): self
    {
        $this->configDTO->reuseJournal(false);
        return $this;
    }

    /**
     * Turn the scenario-test-dbs setting on (or off).
     *
     * @param boolean $scenarios Create databases as needed for the database-scenario?.
     * @return static
     */
    public function scenarios(bool $scenarios = true): self
    {
        $this->configDTO->scenarios($scenarios);
        return $this;
    }

    /**
     * Turn the scenario-test-dbs setting on (or off).
     *
     * @deprecated
     * @param boolean $scenarioTestDBs Create databases as needed for the database-scenario?.
     * @return static
     */
    public function scenarioTestDBs($scenarioTestDBs = true): self
    {
        return $this->scenarios($scenarioTestDBs);
    }

    /**
     * Turn the scenario-test-dbs setting off.
     *
     * @return static
     */
    public function noScenarios(): self
    {
        $this->configDTO->scenarios(false);
        return $this;
    }

    /**
     * Turn the scenario-test-dbs setting off.
     *
     * @deprecated
     * @return static
     */
    public function noScenarioTestDBs(): self
    {
        return $this->noScenarios();
    }

    /**
     * Turn the snapshots setting on.
     *
     * @param string|boolean $useSnapshotsWhenReusingDB    Take and import snapshots when reusing databases?
     *                                                     false, 'afterMigrations', 'afterSeeders', 'both'.
     * @param string|boolean $useSnapshotsWhenNotReusingDB Take and import snapshots when NOT reusing databases?
     *                                                     false, 'afterMigrations', 'afterSeeders', 'both'.
     * @return static
     */
    public function snapshots($useSnapshotsWhenReusingDB, $useSnapshotsWhenNotReusingDB): self
    {
        $this->configDTO->snapshots($useSnapshotsWhenReusingDB, $useSnapshotsWhenNotReusingDB);
        return $this;
    }

    /**
     * Turn the snapshots setting off.
     *
     * @return static
     */
    public function noSnapshots(): self
    {
        $this->configDTO->snapshots(false, false);
        return $this;
    }

    /**
     * Turn the force-rebuild setting on (or off).
     *
     * @param boolean $forceRebuild Force the database to be rebuilt (or not).
     * @return static
     */
    public function forceRebuild($forceRebuild = true): self
    {
        $this->configDTO->forceRebuild = $forceRebuild;
        return $this;
    }

    /**
     * Turn the force-rebuild setting off.
     *
     * @return static
     */
    public function dontForceRebuild(): self
    {
        $this->configDTO->forceRebuild = false;
        return $this;
    }

    /**
     * Turn the is-browser-test setting on (or off).
     *
     * @param boolean $isBrowserTest Is this test a browser-test?.
     * @return static
     */
    public function isBrowserTest($isBrowserTest = true): self
    {
        $this->configDTO->isBrowserTest($isBrowserTest);
        return $this;
    }

    /**
     * Turn the is-browser-test setting off.
     *
     * @return static
     */
    public function isNotBrowserTest(): self
    {
        $this->configDTO->isBrowserTest(false);
        return $this;
    }

    /**
     * Retrieve the connection being used.
     *
     * @return string
     */
    public function getConnection(): string
    {
        return $this->configDTO->connection;
    }

    /**
     * Retrieve the database being used.
     *
     * @return string|null
     */
    public function getDatabase()
    {
        return $this->configDTO->database;
    }



    /**
     * Check if this builder will build remotely.
     *
     * @return boolean
     */
    public function shouldBuildRemotely(): bool
    {
        return $this->configDTO->shouldBuildRemotely();
    }
}<|MERGE_RESOLUTION|>--- conflicted
+++ resolved
@@ -217,15 +217,9 @@
      * @return static
      */
     public function cacheTools(
-<<<<<<< HEAD
         $reuseTransaction,
         $reuseJournal,
-        $scenarioTestDBs
-=======
-        bool $reuseTransaction,
-        bool $reuseJournal,
-        bool $scenarios
->>>>>>> 8501b8dc
+        $scenarios
     ): self {
         $this->configDTO->reuseTransaction($reuseTransaction);
         $this->configDTO->reuseJournal($reuseJournal);
@@ -310,7 +304,7 @@
      * @param boolean $scenarios Create databases as needed for the database-scenario?.
      * @return static
      */
-    public function scenarios(bool $scenarios = true): self
+    public function scenarios($scenarios = true): self
     {
         $this->configDTO->scenarios($scenarios);
         return $this;
