<?php

namespace CodeDistortion\Adapt\Support;

use CodeDistortion\Adapt\DTO\ConfigDTO;

/**
 * Provides methods to update the stored configDTO.
 */
trait HasConfigDTOTrait
{
    /** @var ConfigDTO A DTO containing the settings to use. */
    private $configDTO;

    /**
     * Specify the database connection to prepare.
     *
     * @param string $connection The database connection to prepare.
     * @return static
     */
    public function connection($connection): self
    {
        $this->configDTO->connection($connection);
        return $this;
    }

    /**
     * Specify the database-modifier to use.
     *
     * @param string $databaseModifier The modifier to use.
     * @return static
     */
    public function databaseModifier($databaseModifier): self
    {
        $this->configDTO->databaseModifier($databaseModifier);
        return $this;
    }

    /**
     * Specify that no database-modifier is to be used.
     *
     * @return static
     */
    public function noDatabaseModifier(): self
    {
        $this->configDTO->databaseModifier('');
        return $this;
    }

    /**
     * Set the method to use when checking for source-file changes.
     *
     * @param string|boolean|null $cacheInvalidationMethod The method to use - 'content' / 'modified' / null (or bool).
     * @return static
     */
<<<<<<< HEAD
    public function checkForSourceChanges($checkForSourceChanges = true): self
=======
    public function cacheInvalidationMethod($cacheInvalidationMethod): self
    {
        $this->configDTO->cacheInvalidationMethod($cacheInvalidationMethod);
        return $this;
    }

    /**
     * Turn checking for source-file changes off.
     *
     * @return static
     */
    public function noCacheInvalidationMethod(): self
>>>>>>> a67beb6d
    {
        $this->configDTO->cacheInvalidationMethod(null);
        return $this;
    }

    /**
     * Set the method to use when checking for source-file changes.
     *
     * @deprecated
     * @param boolean $checkForSourceChanges Whether build-checksums should be calculated or not.
     * @return static
     */
    public function checkForSourceChanges(bool $checkForSourceChanges = true): self
    {
        return $this->cacheInvalidationMethod($checkForSourceChanges);
    }

    /**
     * Turn checking for source-file changes off.
     *
     * @deprecated
     * @return static
     */
    public function dontCheckForSourceChanges(): self
    {
        return $this->noCacheInvalidationMethod();
    }

    /**
     * Specify the database dump files to import before migrations run.
     *
     * @param string[]|string[][] $initialImports The database dump files to import, one per database type.
     * @return static
     */
    public function initialImports(array $initialImports = []): self
    {
        $this->configDTO->initialImports($initialImports);
        return $this;
    }

    /**
     * Specify the database dump files to import before migrations run.
     *
     * @deprecated
     * @param string[]|string[][] $preMigrationImports The database dump files to import, one per database type.
     * @return static
     */
    public function preMigrationImports($preMigrationImports = []): self
    {
        return $this->initialImports($preMigrationImports);
    }

    /**
     * Specify that no database dump files will be imported before migrations run.
     *
     * @return static
     */
    public function noInitialImports(): self
    {
        $this->configDTO->initialImports([]);
        return $this;
    }

    /**
     * Specify that no database dump files will be imported before migrations run.
     *
     * @deprecated
     * @return static
     */
    public function noPreMigrationImports(): self
    {
        return $this->noInitialImports();
    }

    /**
     * Turn migrations on (or off), or specify the location of the migrations to run.
     *
     * @param boolean|string $migrations Should the migrations be run? / the path of the migrations to run.
     * @return static
     */
    public function migrations($migrations = true): self
    {
        $this->configDTO->migrations($migrations);
        return $this;
    }

    /**
     * Turn migrations off.
     *
     * @return static
     */
    public function noMigrations(): self
    {
        $this->configDTO->migrations(false);
        return $this;
    }

    /**
     * Specify the seeders to run.
     *
     * @param string[] $seeders The seeders to run after migrating.
     * @return static
     */
    public function seeders($seeders): self
    {
        $this->configDTO->seeders($seeders);
        return $this;
    }

    /**
     * Turn seeders off.
     *
     * @return static
     */
    public function noSeeders(): self
    {
        $this->configDTO->seeders([]);
        return $this;
    }

    /**
     * Specify the url to send "remote-build" requests to.
     *
     * @param string|null $remoteBuildUrl The remote Adapt installation to send "build" requests to.
     * @return static
     */
    public function remoteBuildUrl($remoteBuildUrl): self
    {
        $this->configDTO->remoteBuildUrl($remoteBuildUrl);
        return $this;
    }

    /**
     * Turn remote building off.
     *
     * @return static
     */
    public function noRemoteBuildUrl(): self
    {
        $this->configDTO->remoteBuildUrl(null);
        return $this;
    }

    /**
     * Set the types of cache to use.
     *
     * @param boolean $reuseTransaction Reuse databases with a transaction?.
     * @param boolean $reuseJournal     Reuse databases with a journal?.
     * @param boolean $scenarioTestDBs  Create databases as needed for the database-scenario?.
     * @return static
     */
    public function cacheTools(
        $reuseTransaction,
        $reuseJournal,
        $scenarioTestDBs
    ): self {
        $this->configDTO->reuseTransaction($reuseTransaction);
        $this->configDTO->reuseJournal($reuseJournal);
        $this->configDTO->scenarioTestDBs($scenarioTestDBs);
        return $this;
    }

    /**
     * Turn the reuse-test-dbs setting on (or off).
     *
     * @deprecated
     * @param boolean $reuseTestDBs Reuse existing databases?.
     * @return static
     */
    public function reuseTestDBs($reuseTestDBs = true): self
    {
        $this->reuseTransaction($reuseTestDBs);
        return $this;
    }

    /**
     * Turn the reuse-test-dbs setting off.
     *
     * @deprecated
     * @return static
     */
    public function noReuseTestDBs(): self
    {
        $this->reuseTransaction(false);
        return $this;
    }

    /**
     * Turn database re-use using transaction setting on (or off).
     *
     * @param boolean $reuseTransaction Reuse databases with a transaction?.
     * @return static
     */
    public function reuseTransaction($reuseTransaction = true): self
    {
        $this->configDTO->reuseTransaction($reuseTransaction);
        return $this;
    }

    /**
     * Turn database re-use using transaction setting off.
     *
     * @return static
     */
    public function noReuseTransaction(): self
    {
        $this->configDTO->reuseTransaction(false);
        return $this;
    }

    /**
     * Turn database re-use using journaling setting on (or off).
     *
     * @param boolean $reuseJournal Reuse databases with a journal?.
     * @return static
     */
    public function reuseJournal($reuseJournal = true): self
    {
        $this->configDTO->reuseJournal($reuseJournal);
        return $this;
    }

    /**
     * Turn database re-use using journaling setting off.
     *
     * @return static
     */
    public function noReuseJournal(): self
    {
        $this->configDTO->reuseJournal(false);
        return $this;
    }

    /**
     * Turn the scenario-test-dbs setting on (or off).
     *
     * @param boolean $scenarioTestDBs Create databases as needed for the database-scenario?.
     * @return static
     */
    public function scenarioTestDBs($scenarioTestDBs = true): self
    {
        $this->configDTO->scenarioTestDBs($scenarioTestDBs);
        return $this;
    }

    /**
     * Turn the scenario-test-dbs setting off.
     *
     * @return static
     */
    public function noScenarioTestDBs(): self
    {
        $this->configDTO->scenarioTestDBs(false);
        return $this;
    }

    /**
     * Turn the snapshots setting on.
     *
     * @param string|boolean $useSnapshotsWhenReusingDB    Take and import snapshots when reusing databases?
     *                                                     false, 'afterMigrations', 'afterSeeders', 'both'.
     * @param string|boolean $useSnapshotsWhenNotReusingDB Take and import snapshots when NOT reusing databases?
     *                                                     false, 'afterMigrations', 'afterSeeders', 'both'.
     * @return static
     */
    public function snapshots($useSnapshotsWhenReusingDB, $useSnapshotsWhenNotReusingDB): self
    {
        $this->configDTO->snapshots($useSnapshotsWhenReusingDB, $useSnapshotsWhenNotReusingDB);
        return $this;
    }

    /**
     * Turn the snapshots setting off.
     *
     * @return static
     */
    public function noSnapshots(): self
    {
        $this->configDTO->snapshots(false, false);
        return $this;
    }

    /**
     * Turn the force-rebuild setting on (or off).
     *
     * @param boolean $forceRebuild Force the database to be rebuilt (or not).
     * @return static
     */
    public function forceRebuild($forceRebuild = true): self
    {
        $this->configDTO->forceRebuild = $forceRebuild;
        return $this;
    }

    /**
     * Turn the force-rebuild setting off.
     *
     * @return static
     */
    public function dontForceRebuild(): self
    {
        $this->configDTO->forceRebuild = false;
        return $this;
    }

    /**
     * Turn the is-browser-test setting on (or off).
     *
     * @param boolean $isBrowserTest Is this test a browser-test?.
     * @return static
     */
    public function isBrowserTest($isBrowserTest = true): self
    {
        $this->configDTO->isBrowserTest($isBrowserTest);
        return $this;
    }

    /**
     * Turn the is-browser-test setting off.
     *
     * @return static
     */
    public function isNotBrowserTest(): self
    {
        $this->configDTO->isBrowserTest(false);
        return $this;
    }

    /**
     * Retrieve the connection being used.
     *
     * @return string
     */
    public function getConnection(): string
    {
        return $this->configDTO->connection;
    }

    /**
     * Retrieve the database being used.
     *
     * @return string|null
     */
    public function getDatabase()
    {
        return $this->configDTO->database;
    }



    /**
     * Check if this builder will build remotely.
     *
     * @return boolean
     */
    public function shouldBuildRemotely(): bool
    {
        return $this->configDTO->shouldBuildRemotely();
    }
}<|MERGE_RESOLUTION|>--- conflicted
+++ resolved
@@ -53,42 +53,38 @@
      * @param string|boolean|null $cacheInvalidationMethod The method to use - 'content' / 'modified' / null (or bool).
      * @return static
      */
-<<<<<<< HEAD
+    public function cacheInvalidationMethod($cacheInvalidationMethod): self
+    {
+        $this->configDTO->cacheInvalidationMethod($cacheInvalidationMethod);
+        return $this;
+    }
+
+    /**
+     * Turn checking for source-file changes off.
+     *
+     * @return static
+     */
+    public function noCacheInvalidationMethod(): self
+    {
+        $this->configDTO->cacheInvalidationMethod(null);
+        return $this;
+    }
+
+    /**
+     * Set the method to use when checking for source-file changes.
+     *
+     * @deprecated
+     * @param boolean $checkForSourceChanges Whether build-checksums should be calculated or not.
+     * @return static
+     */
     public function checkForSourceChanges($checkForSourceChanges = true): self
-=======
-    public function cacheInvalidationMethod($cacheInvalidationMethod): self
-    {
-        $this->configDTO->cacheInvalidationMethod($cacheInvalidationMethod);
-        return $this;
+    {
+        return $this->cacheInvalidationMethod($checkForSourceChanges);
     }
 
     /**
      * Turn checking for source-file changes off.
      *
-     * @return static
-     */
-    public function noCacheInvalidationMethod(): self
->>>>>>> a67beb6d
-    {
-        $this->configDTO->cacheInvalidationMethod(null);
-        return $this;
-    }
-
-    /**
-     * Set the method to use when checking for source-file changes.
-     *
-     * @deprecated
-     * @param boolean $checkForSourceChanges Whether build-checksums should be calculated or not.
-     * @return static
-     */
-    public function checkForSourceChanges(bool $checkForSourceChanges = true): self
-    {
-        return $this->cacheInvalidationMethod($checkForSourceChanges);
-    }
-
-    /**
-     * Turn checking for source-file changes off.
-     *
      * @deprecated
      * @return static
      */
@@ -103,7 +99,7 @@
      * @param string[]|string[][] $initialImports The database dump files to import, one per database type.
      * @return static
      */
-    public function initialImports(array $initialImports = []): self
+    public function initialImports($initialImports = []): self
     {
         $this->configDTO->initialImports($initialImports);
         return $this;
