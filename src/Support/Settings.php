--- conflicted
+++ resolved
@@ -12,7 +12,7 @@
 class Settings
 {
     /** @var string The current package version number. */
-    public const PACKAGE_VERSION = '0.11.0';
+    const PACKAGE_VERSION = '0.11.0';
 
     /** @var string The name of the Adapt config file. */
     const LARAVEL_CONFIG_NAME = 'code_distortion.adapt';
@@ -35,11 +35,7 @@
     const REUSE_TABLE = self::ADAPT_TABLE_PREFIX . '___';
 
     /** @var string A version representing the way the reuse-table is structured and used. */
-<<<<<<< HEAD
-    const REUSE_TABLE_VERSION = '5';
-=======
-    public const REUSE_TABLE_VERSION = '6';
->>>>>>> a67beb6d
+    const REUSE_TABLE_VERSION = '6';
 
 
 
@@ -54,17 +50,10 @@
 
 
     /** @var integer Included when prepping a db remotely between Adapt installations. Mismatch causes an exception. */
-<<<<<<< HEAD
-    const CONFIG_DTO_VERSION = 3;
+    const CONFIG_DTO_VERSION = 5;
 
     /** @var integer Included in the remote-share payload between Adapt installations. Mismatch causes an exception. */
-    const REMOTE_SHARE_DTO_VERSION = 3;
-=======
-    public const CONFIG_DTO_VERSION = 5;
-
-    /** @var integer Included in the remote-share payload between Adapt installations. Mismatch causes an exception. */
-    public const REMOTE_SHARE_DTO_VERSION = 5;
->>>>>>> a67beb6d
+    const REMOTE_SHARE_DTO_VERSION = 5;
 
     /** @var string The cookie/http-header used to pass the remote-share date between Adapt installations. */
     const REMOTE_SHARE_KEY = 'adapt-remote-share';
@@ -125,11 +114,7 @@
      * @param string|null $currentScenarioChecksum The scenario-checksum to return for.
      * @return ResolvedSettingsDTO|null
      */
-<<<<<<< HEAD
-    public static function getResolvedSettingsDTO($currentScenarioHash)
-=======
-    public static function getResolvedSettingsDTO(?string $currentScenarioChecksum): ?ResolvedSettingsDTO
->>>>>>> a67beb6d
+    public static function getResolvedSettingsDTO($currentScenarioChecksum)
     {
         return Settings::$resolvedSettingsDTOs[$currentScenarioChecksum] ?? null;
     }
@@ -142,16 +127,9 @@
      * @return void
      */
     public static function storeResolvedSettingsDTO(
-<<<<<<< HEAD
-        $currentScenarioHash,
+        $currentScenarioChecksum,
         $resolvedSettingsDTO
     ) {
-        Settings::$resolvedSettingsDTOs[$currentScenarioHash] = $resolvedSettingsDTO;
-=======
-        ?string $currentScenarioChecksum,
-        ResolvedSettingsDTO $resolvedSettingsDTO
-    ): void {
         Settings::$resolvedSettingsDTOs[$currentScenarioChecksum] = $resolvedSettingsDTO;
->>>>>>> a67beb6d
     }
 }