<?php

namespace CodeDistortion\Adapt\Support;

use CodeDistortion\Adapt\Adapters\LaravelMySQL\LaravelMySQLSnapshot;

/**
 * Common Adapt settings.
 */
class Settings
{
    /** @var string The name of the Adapt config file. */
    const LARAVEL_CONFIG_NAME = 'code_distortion.adapt';

    /** @var string The table that contains Adapt's re-use meta-information. */
    const REUSE_TABLE = '____adapt____';

    /** @var string A version representing the way the reuse-table is structured and used. */
    const REUSE_TABLE_VERSION = '3';

    /** @var string The name of the cookie used to pass database connection details during browser tests. */
    const CONFIG_COOKIE = '____adapt____';

    /** @var string The path that browsers connect to initially (when browser testing) so cookies can then be set. */
    const INITIAL_BROWSER_COOKIE_REQUEST_PATH = '/____adapt____';

    /** @var integer The number of seconds grace-period before invalid databases & snapshots are to be deleted. */
<<<<<<< HEAD
    const DEFAULT_INVALIDATION_GRACE_SECONDS = 14400; // 4 hours
=======
    public const DEFAULT_INVALIDATION_GRACE_SECONDS = 14400; // 4 hours

    /**
     * A place for BootTestAbstract's first-test flag, which can't have its own
     * (it's not shared between the test-classes the trait is included in).
     *
     * @var boolean
     */
    public static bool $isFirstTest = true;

    /**
     * Reset anything that should be reset between internal tests of the Adapt package.
     *
     * @return void
     */
    public static function resetStaticProps(): void
    {
        static::$isFirstTest = true;
        Hasher::resetStaticProps();
        LaravelMySQLSnapshot::resetStaticProps();
    }
>>>>>>> 905e4863
}<|MERGE_RESOLUTION|>--- conflicted
+++ resolved
@@ -25,10 +25,7 @@
     const INITIAL_BROWSER_COOKIE_REQUEST_PATH = '/____adapt____';
 
     /** @var integer The number of seconds grace-period before invalid databases & snapshots are to be deleted. */
-<<<<<<< HEAD
     const DEFAULT_INVALIDATION_GRACE_SECONDS = 14400; // 4 hours
-=======
-    public const DEFAULT_INVALIDATION_GRACE_SECONDS = 14400; // 4 hours
 
     /**
      * A place for BootTestAbstract's first-test flag, which can't have its own
@@ -36,18 +33,17 @@
      *
      * @var boolean
      */
-    public static bool $isFirstTest = true;
+    public static $isFirstTest = true;
 
     /**
      * Reset anything that should be reset between internal tests of the Adapt package.
      *
      * @return void
      */
-    public static function resetStaticProps(): void
+    public static function resetStaticProps()
     {
         static::$isFirstTest = true;
         Hasher::resetStaticProps();
         LaravelMySQLSnapshot::resetStaticProps();
     }
->>>>>>> 905e4863
 }