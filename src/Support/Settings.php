--- conflicted
+++ resolved
@@ -13,11 +13,7 @@
 class Settings
 {
     /** @var string The current package version number. */
-<<<<<<< HEAD
-    const PACKAGE_VERSION = '0.12.9';
-=======
-    public const PACKAGE_VERSION = '0.12.10';
->>>>>>> 2500e207
+    const PACKAGE_VERSION = '0.12.10';
 
     /** @var string The name of the Adapt config file. */
     const LARAVEL_CONFIG_NAME = 'code_distortion.adapt';
