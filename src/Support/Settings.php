--- conflicted
+++ resolved
@@ -9,10 +9,7 @@
      *
      * @var string
      */
-<<<<<<< HEAD
-    CONST LARAVEL_CONFIG_NAME = 'code-distortion.adapt';
-=======
-    public const LARAVEL_CONFIG_NAME = 'code-distortion.adapt';
+    const LARAVEL_CONFIG_NAME = 'code-distortion.adapt';
 
     /**
      * The name of the table that contains the reuse information.
@@ -21,13 +18,12 @@
      *
      * @const string
      */
-    public const REUSE_TABLE = '____adapt____';
+    const REUSE_TABLE = '____adapt____';
 
     /**
      * A version representing the way the reuse-table is structured and used.
      *
      * @const string
      */
-    public const REUSE_TABLE_VERSION = '1';
->>>>>>> 90b5c181
+    const REUSE_TABLE_VERSION = '1';
 }