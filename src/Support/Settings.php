--- conflicted
+++ resolved
@@ -13,11 +13,7 @@
 class Settings
 {
     /** @var string The current package version number. */
-<<<<<<< HEAD
-    const PACKAGE_VERSION = '0.11.0';
-=======
-    public const PACKAGE_VERSION = '0.11.1';
->>>>>>> d34933f7
+    const PACKAGE_VERSION = '0.11.1';
 
     /** @var string The name of the Adapt config file. */
     const LARAVEL_CONFIG_NAME = 'code_distortion.adapt';
@@ -55,17 +51,10 @@
 
 
     /** @var integer Included when prepping a db remotely between Adapt installations. Mismatch causes an exception. */
-<<<<<<< HEAD
-    const CONFIG_DTO_VERSION = 5;
+    const CONFIG_DTO_VERSION = 6;
 
     /** @var integer Included in the remote-share payload between Adapt installations. Mismatch causes an exception. */
-    const REMOTE_SHARE_DTO_VERSION = 5;
-=======
-    public const CONFIG_DTO_VERSION = 6;
-
-    /** @var integer Included in the remote-share payload between Adapt installations. Mismatch causes an exception. */
-    public const REMOTE_SHARE_DTO_VERSION = 6;
->>>>>>> d34933f7
+    const REMOTE_SHARE_DTO_VERSION = 6;
 
     /** @var string The cookie/http-header used to pass the remote-share date between Adapt installations. */
     const REMOTE_SHARE_KEY = 'adapt-remote-share';
@@ -104,7 +93,7 @@
     public static $resolvedSettingsDTOs = [];
 
     /** @var VersionsDTO[] The VersionsDTO from recently built databases. */
-    public static array $resolvedVersionsDTOs = [];
+    public static $resolvedVersionsDTOs = [];
 
 
 
@@ -159,9 +148,9 @@
      *
      * @param string      $connection The connection being used.
      * @param string|null $driver     The driver being used.
-     * @return ResolvedSettingsDTO|null
-     */
-    public static function getResolvedVersionsDTO(string $connection, ?string $driver): ?VersionsDTO
+     * @return \CodeDistortion\Adapt\DTO\VersionsDTO|null
+     */
+    public static function getResolvedVersionsDTO($connection, $driver)
     {
         return Settings::$resolvedVersionsDTOs[$connection][(string) $driver] ?? null;
     }
@@ -175,10 +164,10 @@
      * @return void
      */
     public static function storeResolvedVersionsDTO(
-        string $connection,
-        ?string $driver,
-        VersionsDTO $versionsDTO
-    ): void {
+        $connection,
+        $driver,
+        $versionsDTO
+    ) {
         Settings::$resolvedVersionsDTOs[$connection][(string) $driver] = $versionsDTO;
     }
 
