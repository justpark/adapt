--- conflicted
+++ resolved
@@ -35,20 +35,12 @@
      *
      * @const string
      */
-<<<<<<< HEAD
-    const CONNECTIONS_COOKIE = '____adapt____';
-=======
-    public const CONFIG_COOKIE = '____adapt____';
->>>>>>> bb8d71f8
+    const CONFIG_COOKIE = '____adapt____';
 
     /**
      * The path that browsers connect to initially (when browser testing) so that cookies can then be set.
      *
      * @const string
      */
-<<<<<<< HEAD
-    const INITIAL_BROWSER_REQUEST_PATH = '/____adapt____';
-=======
-    public const INITIAL_BROWSER_COOKIE_REQUEST_PATH = '/____adapt____';
->>>>>>> bb8d71f8
+    const INITIAL_BROWSER_COOKIE_REQUEST_PATH = '/____adapt____';
 }