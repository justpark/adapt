<?php

namespace CodeDistortion\Adapt\Support;

/**
 * Common Adapt settings.
 */
class Settings
{
    /**
     * The name of the Adapt config file.
     *
     * @var string
     */
<<<<<<< HEAD
    const LARAVEL_CONFIG_NAME = 'code-distortion.adapt';
=======
    public const LARAVEL_CONFIG_NAME = 'code_distortion.adapt';
>>>>>>> 9e1d7d1f

    /**
     * The name of the table that contains the reuse information.
     *
     * The version in this name will change if the structure of the table ever changes.
     *
     * @const string
     */
    const REUSE_TABLE = '____adapt____';

    /**
     * A version representing the way the reuse-table is structured and used.
     *
     * @const string
     */
    const REUSE_TABLE_VERSION = '2';
}<|MERGE_RESOLUTION|>--- conflicted
+++ resolved
@@ -12,11 +12,7 @@
      *
      * @var string
      */
-<<<<<<< HEAD
-    const LARAVEL_CONFIG_NAME = 'code-distortion.adapt';
-=======
-    public const LARAVEL_CONFIG_NAME = 'code_distortion.adapt';
->>>>>>> 9e1d7d1f
+    const LARAVEL_CONFIG_NAME = 'code_distortion.adapt';
 
     /**
      * The name of the table that contains the reuse information.
