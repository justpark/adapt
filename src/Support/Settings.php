<?php

namespace CodeDistortion\Adapt\Support;

use CodeDistortion\Adapt\Adapters\LaravelMySQL\LaravelMySQLSnapshot;

/**
 * Common Adapt settings.
 */
class Settings
{
    /** @var string The name of the Adapt config file. */
    const LARAVEL_CONFIG_NAME = 'code_distortion.adapt';

    /** @var string The test-class method that can be added to define a custom way of building the databases. */
    public const CUSTOM_BUILD_METHOD = 'databaseInit';

    /** @var string The table that contains Adapt's re-use meta-information. */
    const REUSE_TABLE = '____adapt____';

    /** @var string A version representing the way the reuse-table is structured and used. */
    const REUSE_TABLE_VERSION = '4';

    /** @var string The name of the cookie used to pass database connection details during browser tests. */
    const CONFIG_COOKIE = '____adapt____';

    /** @var string The path that browsers connect to initially (when browser testing) so cookies can then be set. */
    const INITIAL_BROWSER_COOKIE_REQUEST_PATH = '/____adapt____/cookie';

    /** @var string The path used by Adapt when instructing another installation of Adapt to build a database. */
    const REMOTE_BUILD_REQUEST_PATH = '/____adapt____/remote-build';

    /** @var string The http-header used to pass database connection details to other Adapt installations. */
    const SHARE_CONNECTIONS_HTTP_HEADER_NAME = 'adapt-connection-dbs';

<<<<<<< HEAD
    /** @var string The name of the singleton that's registered with Laravel, containe the connection database list. */
    const SHARE_CONNECTIONS_SINGLETON_NAME = 'adapt-connection-dbs';

    /** @var integer The number of seconds grace-period before invalid databases & snapshots are to be deleted. */
    const DEFAULT_INVALIDATION_GRACE_SECONDS = 14400; // 4 hours
=======
    /** @var string The name of the singleton that's registered with Laravel, contains the connection database list. */
    public const SHARE_CONNECTIONS_SINGLETON_NAME = 'adapt-connection-dbs';

    /** @var integer The number of seconds grace-period before stale databases & snapshots are to be deleted. */
    public const DEFAULT_STALE_GRACE_SECONDS = 14400; // 4 hours
>>>>>>> 75d7807c

    /**
     * A place for BootTestAbstract's first-test flag, which can't have its own
     * (it's not shared between the test-classes the trait is included in).
     *
     * @var boolean
     */
    public static $isFirstTest = true;

    /**
     * Reset anything that should be reset between internal tests of the Adapt package.
     *
     * @return void
     */
    public static function resetStaticProps()
    {
        static::$isFirstTest = true;
        Hasher::resetStaticProps();
        LaravelMySQLSnapshot::resetStaticProps();
    }
}<|MERGE_RESOLUTION|>--- conflicted
+++ resolved
@@ -13,7 +13,7 @@
     const LARAVEL_CONFIG_NAME = 'code_distortion.adapt';
 
     /** @var string The test-class method that can be added to define a custom way of building the databases. */
-    public const CUSTOM_BUILD_METHOD = 'databaseInit';
+    const CUSTOM_BUILD_METHOD = 'databaseInit';
 
     /** @var string The table that contains Adapt's re-use meta-information. */
     const REUSE_TABLE = '____adapt____';
@@ -33,19 +33,11 @@
     /** @var string The http-header used to pass database connection details to other Adapt installations. */
     const SHARE_CONNECTIONS_HTTP_HEADER_NAME = 'adapt-connection-dbs';
 
-<<<<<<< HEAD
-    /** @var string The name of the singleton that's registered with Laravel, containe the connection database list. */
+    /** @var string The name of the singleton that's registered with Laravel, contains the connection database list. */
     const SHARE_CONNECTIONS_SINGLETON_NAME = 'adapt-connection-dbs';
 
-    /** @var integer The number of seconds grace-period before invalid databases & snapshots are to be deleted. */
-    const DEFAULT_INVALIDATION_GRACE_SECONDS = 14400; // 4 hours
-=======
-    /** @var string The name of the singleton that's registered with Laravel, contains the connection database list. */
-    public const SHARE_CONNECTIONS_SINGLETON_NAME = 'adapt-connection-dbs';
-
     /** @var integer The number of seconds grace-period before stale databases & snapshots are to be deleted. */
-    public const DEFAULT_STALE_GRACE_SECONDS = 14400; // 4 hours
->>>>>>> 75d7807c
+    const DEFAULT_STALE_GRACE_SECONDS = 14400; // 4 hours
 
     /**
      * A place for BootTestAbstract's first-test flag, which can't have its own
