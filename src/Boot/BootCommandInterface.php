--- conflicted
+++ resolved
@@ -24,10 +24,7 @@
      * @param string $connection The database connection to prepare.
      * @return DatabaseBuilder
      */
-<<<<<<< HEAD
     public function makeNewBuilder($connection): DatabaseBuilder;
-=======
-    public function makeNewBuilder(string $connection): DatabaseBuilder;
 
     /**
      * Work out if invalid things are allowed to be purged.
@@ -35,5 +32,4 @@
      * @return boolean
      */
     public function canPurgeInvalidThings(): bool;
->>>>>>> 33549997
 }