<?php

namespace CodeDistortion\Adapt\Boot;

use CodeDistortion\Adapt\Boot\Traits\CheckLaravelChecksumPathsTrait;
use CodeDistortion\Adapt\DatabaseBuilder;
use CodeDistortion\Adapt\DI\DIContainer;
use CodeDistortion\Adapt\DI\Injectable\Laravel\Exec;
use CodeDistortion\Adapt\DI\Injectable\Laravel\Filesystem;
use CodeDistortion\Adapt\DI\Injectable\Laravel\LaravelArtisan;
use CodeDistortion\Adapt\DI\Injectable\Laravel\LaravelDB;
use CodeDistortion\Adapt\DTO\ConfigDTO;
use CodeDistortion\Adapt\Exceptions\AdaptBootException;
use CodeDistortion\Adapt\Exceptions\AdaptConfigException;
use CodeDistortion\Adapt\Exceptions\AdaptRemoteShareException;
use CodeDistortion\Adapt\Support\Hasher;
use CodeDistortion\Adapt\Support\LaravelSupport;
use CodeDistortion\Adapt\Support\Settings;
use CodeDistortion\Adapt\Support\StorageDir;

/**
 * Bootstrap Adapt to build a database remotely.
 */
class BootRemoteBuildLaravel extends BootRemoteBuildAbstract
{
    use CheckLaravelChecksumPathsTrait;


    /**
     * Ensure the storage-directory exists.
     *
     * @return static
     * @throws AdaptConfigException When the storage directory cannot be created.
     */
    public function ensureStorageDirExists()
    {
        StorageDir::ensureStorageDirExists($this->storageDir(), new Filesystem(), $this->log);
        return $this;
    }


    /**
     * Create a new DatabaseBuilder object and set its initial values.
     *
     * @param ConfigDTO $remoteConfigDTO The config from the remote Adapt installation.
     * @return DatabaseBuilder
     * @throws AdaptRemoteShareException When the session drivers don't match during browser tests.
     */
    public function makeNewBuilder($remoteConfigDTO): DatabaseBuilder
    {
        $configDTO = $this->newConfigDTO($remoteConfigDTO);
        $di = $this->defaultDI($remoteConfigDTO->connection);
        $pickDriverClosure = function (string $connection): string {
            return LaravelSupport::configString("database.connections.$connection.driver", 'unknown');
        };

        return new DatabaseBuilder(
            'laravel',
            $di,
            $configDTO,
            new Hasher($di, $configDTO),
            $pickDriverClosure
        );
    }

    /**
     * Build a default DIContainer object.
     *
     * @param string $connection The connection to start using.
     * @return DIContainer
     */
    private function defaultDI(string $connection): DIContainer
    {
        return (new DIContainer())
            ->artisan(new LaravelArtisan())
            ->db((new LaravelDB())->useConnection($connection))
<<<<<<< HEAD
            ->dbTransactionClosure(function () {
                return null;
            })
=======
>>>>>>> a67beb6d
            ->log($this->log)
            ->exec(new Exec())
            ->filesystem(new Filesystem());
    }

    /**
     * Create a new ConfigDTO object with default values.
     *
     * @param ConfigDTO $remoteConfigDTO The config from the remote Adapt installation.
     * @return ConfigDTO
     * @throws AdaptBootException When the database name isn't valid.
     */
    private function newConfigDTO(ConfigDTO $remoteConfigDTO): configDTO
    {
        $c = Settings::LARAVEL_CONFIG_NAME;
        $connection = $remoteConfigDTO->connection;

        $database = (string) config("database.connections.$connection.database");
        if (!mb_strlen($database)) {
            throw AdaptBootException::databaseNameIsInvalid($database);
        }

        return (new ConfigDTO())
            ->projectName($remoteConfigDTO->projectName)
            ->testName($remoteConfigDTO->testName)
            ->connection($connection)
            ->connectionExists(!is_null(config("database.connections.$connection")))
            ->origDatabase($database)
//            ->database(config("database.connections.$connection.database"))
            ->databaseModifier($remoteConfigDTO->databaseModifier)
            ->storageDir($this->storageDir())
            ->snapshotPrefix('snapshot.')
            ->databasePrefix('')
<<<<<<< HEAD
            ->checkForSourceChanges($remoteConfigDTO->checkForSourceChanges)
            ->hashPaths($this->checkLaravelHashPaths(config("$c.look_for_changes_in")))
            ->preCalculatedBuildHash($remoteConfigDTO->preCalculatedBuildHash)->buildSettings(
                $remoteConfigDTO->preMigrationImports,
=======
            ->cacheInvalidationMethod(config("$c.cache_invalidation_method"))
            ->checksumPaths($this->checkLaravelChecksumPaths(config("$c.look_for_changes_in")))
            ->preCalculatedBuildChecksum($remoteConfigDTO->preCalculatedBuildChecksum)
            ->buildSettings(
                $remoteConfigDTO->initialImports,
>>>>>>> a67beb6d
                $remoteConfigDTO->migrations,
                $remoteConfigDTO->seeders,
                null,
                // don't forward again
                $remoteConfigDTO->isBrowserTest,
<<<<<<< HEAD
=======
                $remoteConfigDTO->isParallelTest,
                true, // yes, a remote database is being built here now, locally
                config("session.driver"),
                $remoteConfigDTO->sessionDriver,
            )
            ->dbAdapterSupport(
                true,
                true,
                true,
>>>>>>> a67beb6d
                true,
                // yes, a remote database is being built here now, locally
                config("session.driver"),
                $remoteConfigDTO->sessionDriver
            )->dbAdapterSupport(true, true, true, true, true, true)->cacheTools($remoteConfigDTO->reuseTransaction, $remoteConfigDTO->reuseJournal, $remoteConfigDTO->verifyDatabase, $remoteConfigDTO->scenarioTestDBs)->snapshots($remoteConfigDTO->useSnapshotsWhenReusingDB, $remoteConfigDTO->useSnapshotsWhenNotReusingDB)
            ->forceRebuild($remoteConfigDTO->forceRebuild)->mysqlSettings(config("$c.database.mysql.executables.mysql"), config("$c.database.mysql.executables.mysqldump"))->postgresSettings(config("$c.database.pgsql.executables.psql"), config("$c.database.pgsql.executables.pg_dump"))->staleGraceSeconds(config("$c.stale_grace_seconds", Settings::DEFAULT_STALE_GRACE_SECONDS));
    }

    /**
     * Get the storage directory.
     *
     * @return string
     */
    private function storageDir(): string
    {
        $c = Settings::LARAVEL_CONFIG_NAME;
        $return = config("$c.storage_dir");
        $return = is_string($return) ? $return : '';
        return rtrim($return, '\\/');
    }
}<|MERGE_RESOLUTION|>--- conflicted
+++ resolved
@@ -74,12 +74,6 @@
         return (new DIContainer())
             ->artisan(new LaravelArtisan())
             ->db((new LaravelDB())->useConnection($connection))
-<<<<<<< HEAD
-            ->dbTransactionClosure(function () {
-                return null;
-            })
-=======
->>>>>>> a67beb6d
             ->log($this->log)
             ->exec(new Exec())
             ->filesystem(new Filesystem());
@@ -113,35 +107,16 @@
             ->storageDir($this->storageDir())
             ->snapshotPrefix('snapshot.')
             ->databasePrefix('')
-<<<<<<< HEAD
-            ->checkForSourceChanges($remoteConfigDTO->checkForSourceChanges)
-            ->hashPaths($this->checkLaravelHashPaths(config("$c.look_for_changes_in")))
-            ->preCalculatedBuildHash($remoteConfigDTO->preCalculatedBuildHash)->buildSettings(
-                $remoteConfigDTO->preMigrationImports,
-=======
             ->cacheInvalidationMethod(config("$c.cache_invalidation_method"))
             ->checksumPaths($this->checkLaravelChecksumPaths(config("$c.look_for_changes_in")))
-            ->preCalculatedBuildChecksum($remoteConfigDTO->preCalculatedBuildChecksum)
-            ->buildSettings(
+            ->preCalculatedBuildChecksum($remoteConfigDTO->preCalculatedBuildChecksum)->buildSettings(
                 $remoteConfigDTO->initialImports,
->>>>>>> a67beb6d
                 $remoteConfigDTO->migrations,
                 $remoteConfigDTO->seeders,
                 null,
                 // don't forward again
                 $remoteConfigDTO->isBrowserTest,
-<<<<<<< HEAD
-=======
                 $remoteConfigDTO->isParallelTest,
-                true, // yes, a remote database is being built here now, locally
-                config("session.driver"),
-                $remoteConfigDTO->sessionDriver,
-            )
-            ->dbAdapterSupport(
-                true,
-                true,
-                true,
->>>>>>> a67beb6d
                 true,
                 // yes, a remote database is being built here now, locally
                 config("session.driver"),
