<?php

namespace CodeDistortion\Adapt\Boot;

use CodeDistortion\Adapt\Boot\Traits\CheckLaravelChecksumPathsTrait;
use CodeDistortion\Adapt\DatabaseBuilder;
use CodeDistortion\Adapt\DI\DIContainer;
use CodeDistortion\Adapt\DI\Injectable\Laravel\Exec;
use CodeDistortion\Adapt\DI\Injectable\Laravel\Filesystem;
use CodeDistortion\Adapt\DI\Injectable\Laravel\LaravelArtisan;
use CodeDistortion\Adapt\DI\Injectable\Laravel\LaravelDB;
use CodeDistortion\Adapt\DTO\ConfigDTO;
use CodeDistortion\Adapt\Exceptions\AdaptBootException;
use CodeDistortion\Adapt\Exceptions\AdaptConfigException;
use CodeDistortion\Adapt\Exceptions\AdaptRemoteShareException;
use CodeDistortion\Adapt\Support\Hasher;
use CodeDistortion\Adapt\Support\LaravelSupport;
use CodeDistortion\Adapt\Support\Settings;
use CodeDistortion\Adapt\Support\StorageDir;

/**
 * Bootstrap Adapt to build a database remotely.
 */
class BootRemoteBuildLaravel extends BootRemoteBuildAbstract
{
    use CheckLaravelChecksumPathsTrait;


    /**
     * Ensure the storage-directories exist.
     *
     * @return static
     * @throws AdaptConfigException When the storage directory cannot be created.
     */
    public function ensureStorageDirsExist()
    {
        StorageDir::ensureStorageDirsExist(LaravelSupport::storageDir(), new Filesystem(), $this->log);
        return $this;
    }


    /**
     * Create a new DatabaseBuilder object and set its initial values.
     *
     * @param ConfigDTO $remoteConfigDTO The config from the remote Adapt installation.
     * @return DatabaseBuilder
     * @throws AdaptRemoteShareException When the session drivers don't match during browser tests.
     */
    public function makeNewBuilder($remoteConfigDTO): DatabaseBuilder
    {
        $configDTO = $this->newConfigDTO($remoteConfigDTO);
        $di = $this->defaultDI($remoteConfigDTO->connection);
        $pickDriverClosure = function (string $connection): string {
            return LaravelSupport::configString("database.connections.$connection.driver", 'unknown');
        };

        return new DatabaseBuilder(
            'laravel',
            $di,
            $configDTO,
            new Hasher($di, $configDTO),
            $pickDriverClosure
        );
    }

    /**
     * Build a default DIContainer object.
     *
     * @param string $connection The connection to start using.
     * @return DIContainer
     */
    private function defaultDI(string $connection): DIContainer
    {
        return (new DIContainer())
            ->artisan(new LaravelArtisan())
            ->db((new LaravelDB())->useConnection($connection))
            ->log($this->log)
            ->exec(new Exec())
            ->filesystem(new Filesystem());
    }

    /**
     * Create a new ConfigDTO object with default values.
     *
     * @param ConfigDTO $remoteConfigDTO The config from the remote Adapt installation.
     * @return ConfigDTO
     * @throws AdaptBootException When the database name isn't valid.
     */
    private function newConfigDTO(ConfigDTO $remoteConfigDTO): configDTO
    {
        $c = Settings::LARAVEL_CONFIG_NAME;
        $connection = $remoteConfigDTO->connection;

        $database = (string) config("database.connections.$connection.database");
        if (!mb_strlen($database)) {
            throw AdaptBootException::databaseNameIsInvalid($database);
        }

        $cacheInvalidationLocations = config("$c.look_for_changes_in") ?? config("$c.cache_invalidation.locations");
        $cacheInvalidationMethod =
            config("$c.check_for_source_changes")
            ?? config("$c.cache_invalidation_method")
            ?? config("$c.cache_invalidation.checksum_method");

        return (new ConfigDTO())
            ->projectName($remoteConfigDTO->projectName)
            ->testName($remoteConfigDTO->testName)
            ->connection($connection)
            ->isDefaultConnection(false)
            ->connectionExists(!is_null(config("database.connections.$connection")))
            ->origDatabase($database)
//            ->database(config("database.connections.$connection.database"))
            ->databaseModifier($remoteConfigDTO->databaseModifier)
            ->storageDir(LaravelSupport::storageDir())
            ->snapshotPrefix('snapshot.')
            ->databasePrefix('')
<<<<<<< HEAD
            ->cacheInvalidationMethod(config("$c.check_for_source_changes") ?? config("$c.cache_invalidation_method"))
            ->checksumPaths($this->checkLaravelChecksumPaths(config("$c.look_for_changes_in")))
            ->preCalculatedBuildChecksum($remoteConfigDTO->preCalculatedBuildChecksum)->buildSettings(
=======
            ->cacheInvalidationEnabled(config("$c.cache_invalidation.enabled"))
            ->cacheInvalidationMethod($cacheInvalidationMethod)
            ->checksumPaths($this->checkLaravelChecksumPaths($cacheInvalidationLocations))
            ->preCalculatedBuildChecksum($remoteConfigDTO->preCalculatedBuildChecksum)
            ->buildSettings(
>>>>>>> d741e51b
                $remoteConfigDTO->initialImports,
                $remoteConfigDTO->migrations,
                $remoteConfigDTO->seeders,
                null,
                // don't forward again
                $remoteConfigDTO->isBrowserTest,
                $remoteConfigDTO->isParallelTest,
                $remoteConfigDTO->usingPest,
                true,
<<<<<<< HEAD
                // yes, a remote database is being built here now, locally
                config("session.driver"),
                $remoteConfigDTO->sessionDriver
            )->dbAdapterSupport(true, true, true, true, true, true)->cacheTools($remoteConfigDTO->reuseTransaction, $remoteConfigDTO->reuseJournal, $remoteConfigDTO->verifyDatabase, $remoteConfigDTO->scenarios)->snapshots($remoteConfigDTO->useSnapshotsWhenReusingDB, $remoteConfigDTO->useSnapshotsWhenNotReusingDB)
            ->forceRebuild($remoteConfigDTO->forceRebuild)->mysqlSettings(config("$c.database.mysql.executables.mysql"), config("$c.database.mysql.executables.mysqldump"))->postgresSettings(config("$c.database.pgsql.executables.psql"), config("$c.database.pgsql.executables.pg_dump"))->staleGraceSeconds(config("$c.stale_grace_seconds", Settings::DEFAULT_STALE_GRACE_SECONDS));
=======
                true,
                true,
            )
            ->cacheTools(
                $remoteConfigDTO->reuseTransaction,
                $remoteConfigDTO->reuseJournal,
                $remoteConfigDTO->verifyDatabase,
                $remoteConfigDTO->scenarios,
            )
            ->snapshots($remoteConfigDTO->snapshots)
            ->forceRebuild($remoteConfigDTO->forceRebuild)
            ->mysqlSettings(
                config("$c.database.mysql.executables.mysql"),
                config("$c.database.mysql.executables.mysqldump"),
            )
            ->postgresSettings(
                config("$c.database.pgsql.executables.psql"),
                config("$c.database.pgsql.executables.pg_dump"),
            )
            ->staleGraceSeconds(config("$c.stale_grace_seconds"));
>>>>>>> d741e51b
    }
}<|MERGE_RESOLUTION|>--- conflicted
+++ resolved
@@ -114,17 +114,10 @@
             ->storageDir(LaravelSupport::storageDir())
             ->snapshotPrefix('snapshot.')
             ->databasePrefix('')
-<<<<<<< HEAD
-            ->cacheInvalidationMethod(config("$c.check_for_source_changes") ?? config("$c.cache_invalidation_method"))
-            ->checksumPaths($this->checkLaravelChecksumPaths(config("$c.look_for_changes_in")))
-            ->preCalculatedBuildChecksum($remoteConfigDTO->preCalculatedBuildChecksum)->buildSettings(
-=======
             ->cacheInvalidationEnabled(config("$c.cache_invalidation.enabled"))
             ->cacheInvalidationMethod($cacheInvalidationMethod)
             ->checksumPaths($this->checkLaravelChecksumPaths($cacheInvalidationLocations))
-            ->preCalculatedBuildChecksum($remoteConfigDTO->preCalculatedBuildChecksum)
-            ->buildSettings(
->>>>>>> d741e51b
+            ->preCalculatedBuildChecksum($remoteConfigDTO->preCalculatedBuildChecksum)->buildSettings(
                 $remoteConfigDTO->initialImports,
                 $remoteConfigDTO->migrations,
                 $remoteConfigDTO->seeders,
@@ -134,33 +127,12 @@
                 $remoteConfigDTO->isParallelTest,
                 $remoteConfigDTO->usingPest,
                 true,
-<<<<<<< HEAD
                 // yes, a remote database is being built here now, locally
                 config("session.driver"),
                 $remoteConfigDTO->sessionDriver
-            )->dbAdapterSupport(true, true, true, true, true, true)->cacheTools($remoteConfigDTO->reuseTransaction, $remoteConfigDTO->reuseJournal, $remoteConfigDTO->verifyDatabase, $remoteConfigDTO->scenarios)->snapshots($remoteConfigDTO->useSnapshotsWhenReusingDB, $remoteConfigDTO->useSnapshotsWhenNotReusingDB)
-            ->forceRebuild($remoteConfigDTO->forceRebuild)->mysqlSettings(config("$c.database.mysql.executables.mysql"), config("$c.database.mysql.executables.mysqldump"))->postgresSettings(config("$c.database.pgsql.executables.psql"), config("$c.database.pgsql.executables.pg_dump"))->staleGraceSeconds(config("$c.stale_grace_seconds", Settings::DEFAULT_STALE_GRACE_SECONDS));
-=======
-                true,
-                true,
-            )
-            ->cacheTools(
-                $remoteConfigDTO->reuseTransaction,
-                $remoteConfigDTO->reuseJournal,
-                $remoteConfigDTO->verifyDatabase,
-                $remoteConfigDTO->scenarios,
-            )
+            )->dbAdapterSupport(true, true, true, true, true, true)->cacheTools($remoteConfigDTO->reuseTransaction, $remoteConfigDTO->reuseJournal, $remoteConfigDTO->verifyDatabase, $remoteConfigDTO->scenarios)
             ->snapshots($remoteConfigDTO->snapshots)
-            ->forceRebuild($remoteConfigDTO->forceRebuild)
-            ->mysqlSettings(
-                config("$c.database.mysql.executables.mysql"),
-                config("$c.database.mysql.executables.mysqldump"),
-            )
-            ->postgresSettings(
-                config("$c.database.pgsql.executables.psql"),
-                config("$c.database.pgsql.executables.pg_dump"),
-            )
+            ->forceRebuild($remoteConfigDTO->forceRebuild)->mysqlSettings(config("$c.database.mysql.executables.mysql"), config("$c.database.mysql.executables.mysqldump"))->postgresSettings(config("$c.database.pgsql.executables.psql"), config("$c.database.pgsql.executables.pg_dump"))
             ->staleGraceSeconds(config("$c.stale_grace_seconds"));
->>>>>>> d741e51b
     }
 }