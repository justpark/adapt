--- conflicted
+++ resolved
@@ -113,52 +113,8 @@
             ->databasePrefix('')
             ->checkForSourceChanges(config("$c.check_for_source_changes"))
             ->hashPaths($this->checkLaravelHashPaths(config("$c.look_for_changes_in")))
-<<<<<<< HEAD
-            ->preCalculatedBuildHash(null)->buildSettings(config("$c.pre_migration_imports"), config("$c.migrations"), config("$c.seeders"), config("$c.remote_build_url"), false, false, config("session.driver"), null)->cacheTools(config("$c.reuse.transactions"), config("$c.reuse.journals"), config("$c.verify_databases"), config("$c.scenario_test_dbs"))->snapshots(config("$c.use_snapshots_when_reusing_db"), config("$c.use_snapshots_when_not_reusing_db"))
+            ->preCalculatedBuildHash(null)->buildSettings(config("$c.pre_migration_imports"), config("$c.migrations"), config("$c.seeders"), config("$c.remote_build_url"), false, false, config("session.driver"), null)->dbAdapterSupport(true, true, true, true, true, true)->cacheTools(config("$c.reuse.transactions"), config("$c.reuse.journals"), config("$c.verify_databases"), config("$c.scenario_test_dbs"))->snapshots(config("$c.use_snapshots_when_reusing_db"), config("$c.use_snapshots_when_not_reusing_db"))
             ->forceRebuild(false)->mysqlSettings(config("$c.database.mysql.executables.mysql"), config("$c.database.mysql.executables.mysqldump"))->postgresSettings(config("$c.database.pgsql.executables.psql"), config("$c.database.pgsql.executables.pg_dump"))->staleGraceSeconds(config("$c.stale_grace_seconds", Settings::DEFAULT_STALE_GRACE_SECONDS));
-=======
-            ->preCalculatedBuildHash(null)
-            ->buildSettings(
-                config("$c.pre_migration_imports"),
-                config("$c.migrations"),
-                config("$c.seeders"),
-                config("$c.remote_build_url"),
-                false,
-                false,
-                config("session.driver"),
-                null,
-            )
-            ->dbAdapterSupport(
-                true,
-                true,
-                true,
-                true,
-                true,
-                true,
-            )
-            ->cacheTools(
-                config("$c.reuse.transactions"),
-                config("$c.reuse.journals"),
-                config("$c.verify_databases"),
-                config("$c.scenario_test_dbs"),
-            )
-            ->snapshots(
-                config("$c.use_snapshots_when_reusing_db"),
-                config("$c.use_snapshots_when_not_reusing_db"),
-            )
-            ->forceRebuild(false)
-            ->mysqlSettings(
-                config("$c.database.mysql.executables.mysql"),
-                config("$c.database.mysql.executables.mysqldump"),
-            )
-            ->postgresSettings(
-                config("$c.database.pgsql.executables.psql"),
-                config("$c.database.pgsql.executables.pg_dump"),
-            )
-            ->staleGraceSeconds(
-                config("$c.stale_grace_seconds", Settings::DEFAULT_STALE_GRACE_SECONDS),
-            );
->>>>>>> e21ad453
     }
 
     /**
