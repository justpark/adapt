--- conflicted
+++ resolved
@@ -46,7 +46,7 @@
      * @return void
      * @throws AdaptConfigException When the .env.testing file wasn't used to build the environment.
      */
-    protected function isAllowedToRun(): void
+    protected function isAllowedToRun()
     {
         $this->ensureEnvTestingFileExists();
         $this->ensureReCreateDatabasesIsntSet();
@@ -58,7 +58,7 @@
      * @return void
      * @throws AdaptConfigException When the .env.testing file wasn't used to build the environment.
      */
-    private function ensureEnvTestingFileExists(): void
+    private function ensureEnvTestingFileExists()
     {
         if ((new Filesystem())->fileExists('.env.testing')) {
             return;
@@ -77,7 +77,7 @@
      * @return void
      * @throws AdaptBootException When the --recreate-databases option has been used when parallel testing.
      */
-    public function ensureReCreateDatabasesIsntSet(): void
+    public function ensureReCreateDatabasesIsntSet()
     {
         if (!$this->parallelTestingSaysRebuildDBs()) {
             return;
@@ -206,48 +206,11 @@
             ->storageDir($this->storageDir())
             ->snapshotPrefix('snapshot.')
             ->databasePrefix('')
-<<<<<<< HEAD
-            ->hashPaths($this->checkLaravelHashPaths($this->propBag->adaptConfig('look_for_changes_in')))->buildSettings($this->propBag->adaptConfig('pre_migration_imports', 'preMigrationImports'), $this->propBag->adaptConfig('migrations', 'migrations'), $this->resolveSeeders(), $this->propBag->adaptConfig('remote_build_url', 'remoteBuildUrl'), $this->propBag->prop('isBrowserTest', $this->browserTestDetected), false, $this->propBag->config('session.driver'), null)->cacheTools($this->propBag->adaptConfig('reuse_test_dbs', 'reuseTestDBs'), $this->propBag->adaptConfig('scenario_test_dbs', 'scenarioTestDBs'))->snapshots($this->propBag->adaptConfig('use_snapshots_when_reusing_db', 'useSnapshotsWhenReusingDB'), $this->propBag->adaptConfig('use_snapshots_when_not_reusing_db', 'useSnapshotsWhenNotReusingDB'))->mysqlSettings($this->propBag->adaptConfig('database.mysql.executables.mysql'), $this->propBag->adaptConfig('database.mysql.executables.mysqldump'))->postgresSettings($this->propBag->adaptConfig('database.pgsql.executables.psql'), $this->propBag->adaptConfig('database.pgsql.executables.pg_dump'))
-            ->staleGraceSeconds($this->propBag->adaptConfig('stale_grace_seconds', null, Settings::DEFAULT_STALE_GRACE_SECONDS));
-=======
             ->checkForSourceChanges($pb->adaptConfig('check_for_source_changes'))
             ->hashPaths($this->checkLaravelHashPaths($pb->adaptConfig('look_for_changes_in')))
-            ->preCalculatedBuildHash(null)
-            ->buildSettings(
-                $pb->adaptConfig('pre_migration_imports', 'preMigrationImports'),
-                $pb->adaptConfig('migrations', 'migrations'),
-                $this->resolveSeeders(),
-                $pb->adaptConfig('remote_build_url', 'remoteBuildUrl'),
-                $pb->prop('isBrowserTest', $this->browserTestDetected),
-                false,
-                $pb->config('session.driver'),
-                null,
-            )
-            ->cacheTools(
-                $reuseTransaction,
-                $pb->adaptConfig('reuse.journals', 'reuseJournal'),
-                $pb->adaptConfig('verify_databases'),
-                $pb->adaptConfig('scenario_test_dbs', 'scenarioTestDBs'),
-            )
-            ->snapshots(
-                $pb->adaptConfig('use_snapshots_when_reusing_db', 'useSnapshotsWhenReusingDB'),
-                $pb->adaptConfig('use_snapshots_when_not_reusing_db', 'useSnapshotsWhenNotReusingDB'),
-            )
-            ->forceRebuild($this->parallelTestingSaysRebuildDBs())
-            ->mysqlSettings(
-                $pb->adaptConfig('database.mysql.executables.mysql'),
-                $pb->adaptConfig('database.mysql.executables.mysqldump'),
-            )
-            ->postgresSettings(
-                $pb->adaptConfig('database.pgsql.executables.psql'),
-                $pb->adaptConfig('database.pgsql.executables.pg_dump'),
-            )
-            ->staleGraceSeconds($pb->adaptConfig(
-                'stale_grace_seconds',
-                null,
-                Settings::DEFAULT_STALE_GRACE_SECONDS,
-            ));
->>>>>>> 63dfaa05
+            ->preCalculatedBuildHash(null)->buildSettings($pb->adaptConfig('pre_migration_imports', 'preMigrationImports'), $pb->adaptConfig('migrations', 'migrations'), $this->resolveSeeders(), $pb->adaptConfig('remote_build_url', 'remoteBuildUrl'), $pb->prop('isBrowserTest', $this->browserTestDetected), false, $pb->config('session.driver'), null)->cacheTools($reuseTransaction, $pb->adaptConfig('reuse.journals', 'reuseJournal'), $pb->adaptConfig('verify_databases'), $pb->adaptConfig('scenario_test_dbs', 'scenarioTestDBs'))->snapshots($pb->adaptConfig('use_snapshots_when_reusing_db', 'useSnapshotsWhenReusingDB'), $pb->adaptConfig('use_snapshots_when_not_reusing_db', 'useSnapshotsWhenNotReusingDB'))
+            ->forceRebuild($this->parallelTestingSaysRebuildDBs())->mysqlSettings($pb->adaptConfig('database.mysql.executables.mysql'), $pb->adaptConfig('database.mysql.executables.mysqldump'))->postgresSettings($pb->adaptConfig('database.pgsql.executables.psql'), $pb->adaptConfig('database.pgsql.executables.pg_dump'))
+            ->staleGraceSeconds($pb->adaptConfig('stale_grace_seconds', null, Settings::DEFAULT_STALE_GRACE_SECONDS));
     }
 
     /**
@@ -380,11 +343,7 @@
      *
      * @return void
      */
-<<<<<<< HEAD
-    public function postTestCleanUp()
-=======
-    public function runPostTestCleanUp(): void
->>>>>>> 63dfaa05
+    public function runPostTestCleanUp()
     {
         // remove the temporary config files that were created in this test run (if this is a browser test)
         foreach ($this->tempConfigPaths as $path) {
@@ -399,11 +358,7 @@
      *
      * @return void
      */
-<<<<<<< HEAD
-    public function purgeStaleThings()
-=======
-    public function performPurgeOfStaleThings(): void
->>>>>>> 63dfaa05
+    public function performPurgeOfStaleThings()
     {
         if (!$this->canPurgeStaleThings()) {
             return;
@@ -446,11 +401,7 @@
      *
      * @return integer
      */
-<<<<<<< HEAD
-    private function purgeStaleDatabases()
-=======
     private function purgeStaleDatabases(): int
->>>>>>> 63dfaa05
     {
         $removedCount = 0;
 
@@ -481,11 +432,7 @@
      *
      * @return integer
      */
-<<<<<<< HEAD
-    private function purgeStaleSnapshots()
-=======
     private function purgeStaleSnapshots(): int
->>>>>>> 63dfaa05
     {
         $removedCount = 0;
 
@@ -506,11 +453,7 @@
      *
      * @return integer
      */
-<<<<<<< HEAD
-    private function removeOrphanedTempConfigFiles()
-=======
     private function removeOrphanedTempConfigFiles(): int
->>>>>>> 63dfaa05
     {
         $removedCount = 0;
 
