--- conflicted
+++ resolved
@@ -217,60 +217,11 @@
             ->storageDir($this->storageDir())
             ->snapshotPrefix('snapshot.')
             ->databasePrefix('')
-<<<<<<< HEAD
-            ->checkForSourceChanges($pb->adaptConfig('check_for_source_changes'))
-            ->hashPaths($this->checkLaravelHashPaths($pb->adaptConfig('look_for_changes_in')))
-            ->preCalculatedBuildHash(null)->buildSettings($pb->adaptConfig('pre_migration_imports', 'preMigrationImports'), $pb->adaptConfig('migrations', 'migrations'), $this->resolveSeeders(), $pb->adaptConfig('remote_build_url', 'remoteBuildUrl'), $pb->prop('isBrowserTest', $this->browserTestDetected), false, $pb->config('session.driver'), null)->dbAdapterSupport(true, true, true, true, true, true)->cacheTools($reuseTransaction, $pb->adaptConfig('reuse.journals', 'reuseJournal'), $pb->adaptConfig('verify_databases'), $pb->adaptConfig('scenario_test_dbs', 'scenarioTestDBs'))->snapshots($pb->adaptConfig('use_snapshots_when_reusing_db', 'useSnapshotsWhenReusingDB'), $pb->adaptConfig('use_snapshots_when_not_reusing_db', 'useSnapshotsWhenNotReusingDB'))
+            ->cacheInvalidationMethod($pb->adaptConfig('cache_invalidation_method'))
+            ->checksumPaths($this->checkLaravelChecksumPaths($pb->adaptConfig('look_for_changes_in')))
+            ->preCalculatedBuildChecksum(null)->buildSettings($initialImports, $pb->adaptConfig('migrations', 'migrations'), $this->resolveSeeders(), $pb->adaptConfig('remote_build_url', 'remoteBuildUrl'), $pb->prop('isBrowserTest', $this->browserTestDetected), $isParallelTest, false, $pb->config('session.driver'), null)->dbAdapterSupport(true, true, true, true, true, true)->cacheTools($reuseTransaction, $pb->adaptConfig('reuse.journals', 'reuseJournal'), $pb->adaptConfig('verify_databases'), $pb->adaptConfig('scenario_test_dbs', 'scenarioTestDBs'))->snapshots($pb->adaptConfig('use_snapshots_when_reusing_db', 'useSnapshotsWhenReusingDB'), $pb->adaptConfig('use_snapshots_when_not_reusing_db', 'useSnapshotsWhenNotReusingDB'))
             ->forceRebuild($this->parallelTestingSaysRebuildDBs())->mysqlSettings($pb->adaptConfig('database.mysql.executables.mysql'), $pb->adaptConfig('database.mysql.executables.mysqldump'))->postgresSettings($pb->adaptConfig('database.pgsql.executables.psql'), $pb->adaptConfig('database.pgsql.executables.pg_dump'))
             ->staleGraceSeconds($pb->adaptConfig('stale_grace_seconds', null, Settings::DEFAULT_STALE_GRACE_SECONDS));
-=======
-            ->cacheInvalidationMethod($pb->adaptConfig('cache_invalidation_method'))
-            ->checksumPaths($this->checkLaravelChecksumPaths($pb->adaptConfig('look_for_changes_in')))
-            ->preCalculatedBuildChecksum(null)
-            ->buildSettings(
-                $initialImports,
-                $pb->adaptConfig('migrations', 'migrations'),
-                $this->resolveSeeders(),
-                $pb->adaptConfig('remote_build_url', 'remoteBuildUrl'),
-                $pb->prop('isBrowserTest', $this->browserTestDetected),
-                $isParallelTest,
-                false,
-                $pb->config('session.driver'),
-                null,
-            )
-            ->dbAdapterSupport(
-                true,
-                true,
-                true,
-                true,
-                true,
-                true,
-            )
-            ->cacheTools(
-                $reuseTransaction,
-                $pb->adaptConfig('reuse.journals', 'reuseJournal'),
-                $pb->adaptConfig('verify_databases'),
-                $pb->adaptConfig('scenario_test_dbs', 'scenarioTestDBs'),
-            )
-            ->snapshots(
-                $pb->adaptConfig('use_snapshots_when_reusing_db', 'useSnapshotsWhenReusingDB'),
-                $pb->adaptConfig('use_snapshots_when_not_reusing_db', 'useSnapshotsWhenNotReusingDB'),
-            )
-            ->forceRebuild($this->parallelTestingSaysRebuildDBs())
-            ->mysqlSettings(
-                $pb->adaptConfig('database.mysql.executables.mysql'),
-                $pb->adaptConfig('database.mysql.executables.mysqldump'),
-            )
-            ->postgresSettings(
-                $pb->adaptConfig('database.pgsql.executables.psql'),
-                $pb->adaptConfig('database.pgsql.executables.pg_dump'),
-            )
-            ->staleGraceSeconds($pb->adaptConfig(
-                'stale_grace_seconds',
-                null,
-                Settings::DEFAULT_STALE_GRACE_SECONDS,
-            ));
->>>>>>> a67beb6d
     }
 
     /**
