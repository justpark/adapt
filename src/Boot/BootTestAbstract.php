<?php

namespace CodeDistortion\Adapt\Boot;

use CodeDistortion\Adapt\DatabaseBuilder;
use CodeDistortion\Adapt\DI\DIContainer;
use CodeDistortion\Adapt\DI\Injectable\Interfaces\LogInterface;
use CodeDistortion\Adapt\DTO\PropBagDTO;
use CodeDistortion\Adapt\Exceptions\AdaptConfigException;
use CodeDistortion\Adapt\Support\Settings;

/**
 * Bootstrap Adapt for tests.
 */
abstract class BootTestAbstract implements BootTestInterface
{
    /** @var string|null The name of the test being run. */
    protected $testName = null;

    /** @var PropBagDTO|null The properties that were present in the test-class. */
    protected $propBag = null;

    /** @var boolean Whether a browser test is being run. */
    protected $browserTestDetected = false;

    /** @var callable|null The closure to call to start a db transaction. */
    protected $transactionClosure = null;

    /** @var callable|null The callback closure to call that will initialise the DatabaseBuilder/s. */
    private $initCallback = null;

    /** @var DatabaseBuilder[] The database builders made by this object (so they can be executed afterwards). */
    private $builders = [];

    /** @var DIContainer|null The DIContainer to be used. */
//    protected ?DIContainer $di = null;


    /**
     * Set the name of the test being run.
     *
     * @param string $testName The name of the test being run.
     * @return static
     */
    public function testName(string $testName)
    {
        $this->testName = $testName;
        return $this;
    }

    /**
     * Specify the properties that were present in the test-class.
     *
     * @param PropBagDTO $propBag A populated PropBagDTO.
     * @return static
     */
    public function props(PropBagDTO $propBag)
    {
        $this->propBag = $propBag;
        return $this;
    }

    /**
     * Specify if a browser test is being run.
     *
     * @param boolean $browserTestDetected Whether or not a browser test is being run.
     * @return static
     */
    public function browserTestDetected(bool $browserTestDetected)
    {
        $this->browserTestDetected = $browserTestDetected;
        return $this;
    }

    /**
     * Specify the closure to call to start a db transaction.
     *
     * @param callable $transactionClosure The closure to use.
     * @return static
     */
    public function transactionClosure(callable $transactionClosure)
    {
        $this->transactionClosure = $transactionClosure;
        return $this;
    }

    /**
     * Specify the callback closure to call that will initialise the DatabaseBuilder/s.
     *
     * @param callable|null $initCallback The closure to use.
     * @return static
     */
    public function initCallback($initCallback)
    {
        $this->initCallback = $initCallback;
        return $this;
    }

    /**
     * Specify the DIContainer to use.
     *
     * @param DIContainer $di The DIContainer to use.
     * @return static
     */
//    public function setDI(DIContainer $di)
//    {
//        $this->di = $di;
//        return $this;
//    }

    /**
     * Store the give DatabaseBuilder.
     *
     * @param DatabaseBuilder $builder The database builder to store.
     * @return void
     */
    public function addBuilder(DatabaseBuilder $builder)
    {
        $this->builders[] = $builder;
    }

    /**
     * Run the process to build the databases.
     *
     * @return void
     */
    public function run()
    {
        if (Settings::$isFirstTest) {
            Settings::$isFirstTest = false;
            $this->newLog()->info('==== Adapt initialisation ================');
            $this->purgeInvalidThings();
        }

//        $this->resolveDI();
        $this->initBuilders();
        $this->executeBuilders();
    }

    /**
     * Initialise the builders, calling the custom databaseInit method if it has been defined.
     *
     * @return void
     */
    private function initBuilders()
    {
        if (!$this->propBag) {
            return;
        }
        if (!$this->propBag->config('build_databases', 'buildDatabases')) {
            return;
        }

        $builder = $this->newDefaultBuilder();

        if ($this->initCallback) {
            $callback = $this->initCallback;
            $callback($builder);
        }
    }

    /**
     * Create a new DatabaseBuilder object based on the "default" database connection.
     *
     * @return DatabaseBuilder
     */
    abstract protected function newDefaultBuilder(): DatabaseBuilder;

    /**
     * Create a new DatabaseBuilder object, and add it to the list to execute later.
     *
     * @param string $connection The database connection to prepare.
     * @return DatabaseBuilder
     * @throws AdaptConfigException Thrown when the connection doesn't exist.
     */
    abstract protected function newBuilder(string $connection): DatabaseBuilder;

    /**
     * Execute the builders that this object created (ie. build their databases).
     *
     * Any that have already been executed will be skipped.
     *
     * @return void
     */
    private function executeBuilders()
    {
        foreach ($this->builders as $builder) {
            if (!$builder->hasExecuted()) {
                $builder->execute();
            }
        }
    }

    /**
     * Use the existing DIContainer, but build a default one if it hasn't been set.
     *
     * @return void
     */
//    private function resolveDI()
//    {
//        if (!$this->di) {
//            $this->setDI($this->defaultDI());
//        }
//    }

    /**
     * Build a default DIContainer object.
     *
     * @param string $connection The connection to start using.
     * @return DIContainer
     */
    abstract protected function defaultDI(string $connection): DIContainer;

    /**
     * Build a new Log instance.
     *
     * @return LogInterface
     */
    abstract protected function newLog(): LogInterface;

    /**
     * Check to see if any of the transactions were committed, and generate a warning.
     *
     * @retrun void
     */
    public function checkForCommittedTransactions(): void
    {
        foreach ($this->builders as $builder) {
            $builder->checkForCommittedTransaction();
        }
    }

    /**
     * Perform any clean-up needed after the test has finished.
     *
     * @return void
     */
<<<<<<< HEAD
    abstract public function cleanUp();
=======
    abstract public function postTestCleanUp(): void;
>>>>>>> 905e4863

    /**
     * Remove invalid databases, snapshots and orphaned config files.
     *
     * @return void
     */
<<<<<<< HEAD
    abstract public function removeOldTempConfigFiles();
=======
    abstract public function purgeInvalidThings(): void;
>>>>>>> 905e4863
}<|MERGE_RESOLUTION|>--- conflicted
+++ resolved
@@ -102,7 +102,7 @@
      * @param DIContainer $di The DIContainer to use.
      * @return static
      */
-//    public function setDI(DIContainer $di)
+//    public function setDI(DIContainer $di): self
 //    {
 //        $this->di = $di;
 //        return $this;
@@ -173,7 +173,7 @@
      * @return DatabaseBuilder
      * @throws AdaptConfigException Thrown when the connection doesn't exist.
      */
-    abstract protected function newBuilder(string $connection): DatabaseBuilder;
+    protected abstract function newBuilder(string $connection): DatabaseBuilder;
 
     /**
      * Execute the builders that this object created (ie. build their databases).
@@ -196,7 +196,7 @@
      *
      * @return void
      */
-//    private function resolveDI()
+//    private function resolveDI(): void
 //    {
 //        if (!$this->di) {
 //            $this->setDI($this->defaultDI());
@@ -209,7 +209,7 @@
      * @param string $connection The connection to start using.
      * @return DIContainer
      */
-    abstract protected function defaultDI(string $connection): DIContainer;
+    protected abstract function defaultDI(string $connection): DIContainer;
 
     /**
      * Build a new Log instance.
@@ -222,8 +222,9 @@
      * Check to see if any of the transactions were committed, and generate a warning.
      *
      * @retrun void
-     */
-    public function checkForCommittedTransactions(): void
+     * @return void
+     */
+    public function checkForCommittedTransactions()
     {
         foreach ($this->builders as $builder) {
             $builder->checkForCommittedTransaction();
@@ -235,20 +236,12 @@
      *
      * @return void
      */
-<<<<<<< HEAD
-    abstract public function cleanUp();
-=======
-    abstract public function postTestCleanUp(): void;
->>>>>>> 905e4863
+    abstract public function postTestCleanUp();
 
     /**
      * Remove invalid databases, snapshots and orphaned config files.
      *
      * @return void
      */
-<<<<<<< HEAD
-    abstract public function removeOldTempConfigFiles();
-=======
-    abstract public function purgeInvalidThings(): void;
->>>>>>> 905e4863
+    abstract public function purgeInvalidThings();
 }