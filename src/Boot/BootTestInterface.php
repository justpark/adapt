--- conflicted
+++ resolved
@@ -102,7 +102,7 @@
      * @return DatabaseDefinition
      * @throws AdaptBootException When the database name isn't valid.
      */
-    public function newDatabaseDefinitionFromConnection(string $connection): DatabaseDefinition;
+    public function newDatabaseDefinitionFromConnection($connection): DatabaseDefinition;
 
     /**
      * Create a new DatabaseBuilder object based on a connection, and add it to the list to execute later.
@@ -112,13 +112,9 @@
      * @return DatabaseBuilder
      * @throws AdaptBootException When the database name isn't valid.
      */
-<<<<<<< HEAD
-    public function newBuilder($connection): DatabaseBuilder;
-=======
-    public function newDatabaseBuilderFromConnection(string $connection, bool $addToList = true): DatabaseBuilder;
+    public function newDatabaseBuilderFromConnection($connection, $addToList = true): DatabaseBuilder;
 
 
->>>>>>> d741e51b
 
     /**
      * Build the list of connections that Adapt has prepared, and their corresponding databases.
