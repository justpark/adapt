--- conflicted
+++ resolved
@@ -99,13 +99,8 @@
      */
     public function removeBasePath(string $path, $basePath = null): string
     {
-<<<<<<< HEAD
         $basePath = $basePath ?? realpath('.');
-        $basePath = rtrim($basePath, '/').'/';
-=======
-        $basePath ??= realpath('.');
         $basePath = rtrim((string) $basePath, '/').'/';
->>>>>>> d990e64b
 
         if (mb_substr($path, 0, mb_strlen($basePath)) == $basePath) {
             return mb_substr($path, mb_strlen($basePath));
