<?php

namespace CodeDistortion\Adapt\DI\Injectable;

use CodeDistortion\Adapt\Exceptions\AdaptConfigException;

/**
 * Injectable class to abstract some interaction with Laravel's config.
 */
class LaravelConfig
{
<<<<<<< HEAD
    /**
     * A record of each connection's original database name.
     *
     * @var string[]
     */
    protected $origDBNames = [];
=======
    /** @var string[] A record of each connection's original database name. */
    protected array $origDBNames = [];
>>>>>>> bc902e33

    /**
     * Constructor.
     */
    public function __construct()
    {
        $this->recordOrigDBNames();
    }

    /**
     * Remember the original database names.
     *
     * @return void
     */
    public function recordOrigDBNames()
    {
        foreach (config('database.connections') as $conName => $connection) {
            $this->origDBNames[$conName] = $connection['database'];
        }
    }

    /**
     * Retrieve a connection's original database name.
     *
     * @param string $connection The connection whose orig-database name to get.
     * @return string
     * @throws AdaptConfigException Thrown when the connection doesn't exist.
     */
    public function origDBName(string $connection): string
    {
        if (!isset($this->origDBNames[$connection])) {
            throw AdaptConfigException::invalidConnection($connection);
        }
        return $this->origDBNames[$connection];
    }
}<|MERGE_RESOLUTION|>--- conflicted
+++ resolved
@@ -9,17 +9,8 @@
  */
 class LaravelConfig
 {
-<<<<<<< HEAD
-    /**
-     * A record of each connection's original database name.
-     *
-     * @var string[]
-     */
+    /** @var string[] A record of each connection's original database name. */
     protected $origDBNames = [];
-=======
-    /** @var string[] A record of each connection's original database name. */
-    protected array $origDBNames = [];
->>>>>>> bc902e33
 
     /**
      * Constructor.
