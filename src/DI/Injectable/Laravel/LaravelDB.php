<?php

namespace CodeDistortion\Adapt\DI\Injectable\Laravel;

use CodeDistortion\Adapt\Exceptions\AdaptConfigException;
use CodeDistortion\Adapt\Support\LaravelSupport;
use Illuminate\Support\Facades\DB;
use stdClass;
use Throwable;

/**
 * Injectable class to abstract interaction with the database in Laravel.
 */
class LaravelDB
{
    /** @var string The database connection this object will use. */
    private $connection;


    /**
     * Specify the database connection to use.
     *
     * @param string $connection The connection to use.
     * @return static
     */
    public function useConnection($connection): self
    {
        $this->connection = $connection;
        return $this;
    }

    /**
     * Get the current connection.
     *
     * @return string
     */
    public function getConnection(): string
    {
        return $this->connection;
    }

    /**
     * Get the current connection's host (if relevant).
     *
     * @return ?string
     */
    public function getHost()
    {
<<<<<<< HEAD
        $connection = $connection ?? $this->connection;
=======
        $connection = $this->connection ?? null;
        if (!$connection) {
            return null;
        }

>>>>>>> 63dfaa05
        return LaravelSupport::configString("database.connections.$connection.host");
    }



    /**
     * Create a new PDO object, connected to the database server, but without selecting a database.
     *
     * @param string|null $database   The database to connect to (only when required by the driver - e.g. sqlite).
     * @param string|null $connection The connection to use (defaults to the current one).
     * @return LaravelPDO
     * @throws AdaptConfigException When the driver isn't recognised.
     */
    public function newPDO($database = null, $connection = null): LaravelPDO
    {
        $connection = $connection ?? $this->connection;

        $host = LaravelSupport::configString("database.connections.$connection.host");
        $port = LaravelSupport::configString("database.connections.$connection.port");
        $username = LaravelSupport::configString("database.connections.$connection.username");
        $password = LaravelSupport::configString("database.connections.$connection.password");
        $driver = LaravelSupport::configString("database.connections.$connection.driver");

        switch ($driver) {
            case 'mysql':
            case 'pgsql':
                $dsn = sprintf("$driver:host=%s;port=%d", $host, $port);
                break;
            case 'sqlite':
                $dsn = sprintf("$driver:%s", $database);
                break;
            default:
                throw AdaptConfigException::unsupportedDriver($connection, $driver);
        }

        return new LaravelPDO($dsn, $username, $password, []);
    }


    /**
     * Check if the given connection (+ database) exists.
     *
     * @return boolean
     */
    public function currentDatabaseExists(): bool
    {
        try {
            /** @var \Illuminate\Database\MySqlConnection $mysqlConnection */
            $mysqlConnection = DB::connection($this->connection);
            $mysqlConnection->getPdo();
            return true;
        } catch (Throwable $e) {
            return false;
        }
    }


    /**
     * Run a statement on the database.
     *
     * @param string  $query    The query to run.
     * @param mixed[] $bindings The values to bind.
     * @return boolean
     */
    public function statement($query, $bindings = []): bool
    {
        return DB::connection($this->connection)->statement($query, $bindings);
    }

    /**
     * Select from the database.
     *
     * @param string  $query    The query to run.
     * @param mixed[] $bindings The values to bind.
     * @return stdClass[]
     */
    public function select($query, $bindings = []): array
    {
        return DB::connection($this->connection)->select($query, $bindings);
    }

    /**
     * Insert into the database.
     *
     * @param string  $query    The query to run.
     * @param mixed[] $bindings The values to bind.
     * @return boolean
     */
    public function insert($query, $bindings = []): bool
    {
        return DB::connection($this->connection)->insert($query, $bindings);
    }

    /**
     * Update into the database.
     *
     * @param string  $query    The query to run.
     * @param mixed[] $bindings The values to bind.
     * @return boolean
     */
    public function update($query, $bindings = []): bool
    {
        return (bool) DB::connection($this->connection)->update($query, $bindings);
    }

    /**
     * Run a statement on the database using the PDO->exec(..) method directly.
     *
     * @param string $query The query to run.
     * @return boolean
     */
<<<<<<< HEAD
    public function dropAllTables()
=======
    public function directExec(string $query): bool
>>>>>>> 63dfaa05
    {
        return DB::connection($this->connection)->getPDO()->exec($query);
    }

//    /**
//     * Drop all the tables from the current database.
//     *
//     * @return void
//     */
//    public function dropAllTables(): void
//    {
//        // @todo make this works for database types other than mysql
//        // @todo make sure this works with views
////        if (mysql) { ...
//        $tables = [];
//        foreach (DB::connection($this->connection)->select("SHOW TABLES") as $row) {
//            $tables[] = array_values(get_object_vars($row))[0];
//        }
//
//        DB::connection($this->connection)->statement("SET FOREIGN_KEY_CHECKS = 0");
//        foreach ($tables as $table) {
//            DB::connection($this->connection)->statement("DROP TABLE `" . $table . "`");
//        }
//        DB::connection($this->connection)->statement("SET FOREIGN_KEY_CHECKS = 1");
//    }

    /**
     * Disconnect from the database.
     *
     * @return void
     */
    public function purge()
    {
        DB::purge($this->connection);
    }
}<|MERGE_RESOLUTION|>--- conflicted
+++ resolved
@@ -46,15 +46,11 @@
      */
     public function getHost()
     {
-<<<<<<< HEAD
-        $connection = $connection ?? $this->connection;
-=======
         $connection = $this->connection ?? null;
         if (!$connection) {
             return null;
         }
 
->>>>>>> 63dfaa05
         return LaravelSupport::configString("database.connections.$connection.host");
     }
 
@@ -166,11 +162,7 @@
      * @param string $query The query to run.
      * @return boolean
      */
-<<<<<<< HEAD
-    public function dropAllTables()
-=======
-    public function directExec(string $query): bool
->>>>>>> 63dfaa05
+    public function directExec($query): bool
     {
         return DB::connection($this->connection)->getPDO()->exec($query);
     }
