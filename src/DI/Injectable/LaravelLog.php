--- conflicted
+++ resolved
@@ -9,37 +9,14 @@
  */
 class LaravelLog
 {
-<<<<<<< HEAD
-    /**
-     * Internal timers.
-     *
-     * @var float[]
-     */
+    /** @var float[] Internal timers. */
     private $timers = [];
 
-    /**
-     * Should messages be displayed via std-out?.
-     *
-     * @var boolean
-     */
+    /** @var boolean Should messages be displayed via std-out?. */
     private $stdout;
 
-    /**
-     * Should messages be sent to Laravel's logging mechanism?.
-     *
-     * @var boolean
-     */
+    /** @var boolean Should messages be sent to Laravel's logging mechanism?. */
     private $laravel;
-=======
-    /** @var float[] Internal timers. */
-    private array $timers = [];
-
-    /** @var boolean Should messages be displayed via std-out?. */
-    private bool $stdout;
-
-    /** @var boolean Should messages be sent to Laravel's logging mechanism?. */
-    private bool $laravel;
->>>>>>> bc902e33
 
 
     /**
