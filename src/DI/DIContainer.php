--- conflicted
+++ resolved
@@ -29,19 +29,11 @@
     /** @var Exec The Exec object to use. */
     public $exec;
 
-<<<<<<< HEAD
-    /** @var Filesystem The Filesystem object to use. */
+    /** @var FilesystemInterface The Filesystem object to use. */
     public $filesystem;
 
-    /** @var LaravelLog The Log object to use. */
+    /** @var LogInterface The Log object to use. */
     public $log;
-=======
-    /** @var FilesystemInterface The Filesystem object to use. */
-    public FilesystemInterface $filesystem;
-
-    /** @var LogInterface The Log object to use. */
-    public LogInterface $log;
->>>>>>> 3e050177
 
 
     /**
@@ -110,11 +102,7 @@
      * @param FilesystemInterface $filesystem The Filesystem object to store.
      * @return static
      */
-<<<<<<< HEAD
-    public function filesystem(Filesystem $filesystem)
-=======
-    public function filesystem(FilesystemInterface $filesystem): self
->>>>>>> 3e050177
+    public function filesystem(FilesystemInterface $filesystem)
     {
         $this->filesystem = $filesystem;
         return $this;
@@ -126,11 +114,7 @@
      * @param LogInterface $log The Log object to store.
      * @return static
      */
-<<<<<<< HEAD
-    public function log(LaravelLog $log)
-=======
-    public function log(LogInterface $log): self
->>>>>>> 3e050177
+    public function log(LogInterface $log)
     {
         $this->log = $log;
         return $this;
