--- conflicted
+++ resolved
@@ -14,72 +14,26 @@
  */
 class DIContainer
 {
-<<<<<<< HEAD
-    /**
-     * The LaravelArtisan object to use.
-     *
-     * @var LaravelArtisan
-     */
+    /** @var LaravelArtisan The LaravelArtisan object to use. */
     public $artisan;
 
-    /**
-     * The LaravelConfig object to use.
-     *
-     * @var LaravelConfig
-     */
+    /** @var LaravelConfig The LaravelConfig object to use. */
     public $config;
 
-    /**
-     * The LaravelDB object to use.
-     *
-     * @var LaravelDB
-     */
+    /** @var LaravelDB The LaravelDB object to use. */
     public $db;
-=======
-    /** @var LaravelArtisan The LaravelArtisan object to use. */
-    public LaravelArtisan $artisan;
-
-    /** @var LaravelConfig The LaravelConfig object to use. */
-    public LaravelConfig $config;
-
-    /** @var LaravelDB The LaravelDB object to use. */
-    public LaravelDB $db;
->>>>>>> bc902e33
 
     /** @var callable|null The closure to call to start a database transaction. */
     public $dbTransactionClosure;
 
-<<<<<<< HEAD
-    /**
-     * The Exec object to use.
-     *
-     * @var Exec
-     */
+    /** @var Exec The Exec object to use. */
     public $exec;
 
-    /**
-     * The Filesystem object to use.
-     *
-     * @var Filesystem
-     */
+    /** @var Filesystem The Filesystem object to use. */
     public $filesystem;
 
-    /**
-     * The Log object to use.
-     *
-     * @var LaravelLog
-     */
+    /** @var LaravelLog The Log object to use. */
     public $log;
-=======
-    /** @var Exec The Exec object to use. */
-    public Exec $exec;
-
-    /** @var Filesystem The Filesystem object to use. */
-    public Filesystem $filesystem;
-
-    /** @var LaravelLog The Log object to use. */
-    public LaravelLog $log;
->>>>>>> bc902e33
 
 
     /**
